<<<<<<< HEAD
import unittest

from opensquirrel.McKayDecomposer import McKayDecomposer
from opensquirrel.SquirrelAST import SquirrelAST
from opensquirrel.TestInterpreter import TestInterpreter
from test.TestGates import TEST_GATES
=======
from src.DefaultGates import DefaultGates
>>>>>>> 2a567ae0
from test.TestHelpers import areMatricesEqualUpToGlobalPhase


class DecomposeMcKayTests(unittest.TestCase):
    def checkMcKayDecomposition(self, squirrelAST, expectedAST=None):
        """
            Check whether the mcKay decomposition transformation applied to the input AST preserves the
            circuit matrix up to an irrelevant global phase factor.
        """

        interpreter = TestInterpreter(squirrelAST.gates)
        # Store matrix before decompositions.
        expectedMatrix = interpreter.process(squirrelAST)

        decomposer = McKayDecomposer(squirrelAST.gates)
        output = decomposer.process(squirrelAST)

        self.assertEqual(output.nQubits, squirrelAST.nQubits)
        self.assertEqual(output.qubitRegisterName, squirrelAST.qubitRegisterName)

        if expectedAST is not None:
            self.assertEqual(output, expectedAST)

        # Get matrix after decompositions.
        actualMatrix = interpreter.process(output)

        self.assertTrue(areMatricesEqualUpToGlobalPhase(actualMatrix, expectedMatrix))

    def test_one(self):
        ast = SquirrelAST(DefaultGates, 2, "squirrel")

        ast.addGate("ry", 0, 23847628349.123)
        ast.addGate("rx", 0, 29384672.234)
        ast.addGate("rz", 0, 9877.87634)

        self.checkMcKayDecomposition(ast)

    def test_two(self):
        ast = SquirrelAST(DefaultGates, 2, "squirrel")

        ast.addGate("ry", 0, 23847628349.123)
        ast.addGate("cnot", 0, 1)
        ast.addGate("rx", 0, 29384672.234)
        ast.addGate("rz", 0, 9877.87634)
        ast.addGate("cnot", 0, 1)
        ast.addGate("rx", 0, 29384672.234)
        ast.addGate("rz", 0, 9877.87634)

        self.checkMcKayDecomposition(ast)

<<<<<<< HEAD
    def test_small_random(self):
        ast = SquirrelAST(TEST_GATES, 4, "q")
=======

    def test_smallrandom(self):
        ast = SquirrelAST(DefaultGates, 4, "q")
>>>>>>> 2a567ae0

        ast.addGate("H", 2)
        ast.addGate("cr", 2, 3, 2.123)
        ast.addGate("H", 1)
        ast.addGate("H", 0)
        ast.addGate("H", 2)
        ast.addGate("H", 1)
        ast.addGate("H", 0)
        ast.addGate("cr", 2, 3, 2.123)

<<<<<<< HEAD
        expectedAst = SquirrelAST(TEST_GATES, 4, "q")
=======

        expectedAst = SquirrelAST(DefaultGates, 4, "q")
>>>>>>> 2a567ae0

        expectedAst.addGate("x90", 2)
        expectedAst.addGate("rz", 2, 1.5707963267948966)
        expectedAst.addGate("x90", 2)
        expectedAst.addGate("cr", 2, 3, 2.123)
        expectedAst.addGate("x90", 2)
        expectedAst.addGate("rz", 2, 1.5707963267948966)
        expectedAst.addGate("x90", 2)
        expectedAst.addGate("cr", 2, 3, 2.123)

        self.checkMcKayDecomposition(ast, expectedAst)


if __name__ == '__main__':
    unittest.main()<|MERGE_RESOLUTION|>--- conflicted
+++ resolved
@@ -1,13 +1,9 @@
-<<<<<<< HEAD
 import unittest
 
+from opensquirrel.DefaultGates import DefaultGates
 from opensquirrel.McKayDecomposer import McKayDecomposer
 from opensquirrel.SquirrelAST import SquirrelAST
 from opensquirrel.TestInterpreter import TestInterpreter
-from test.TestGates import TEST_GATES
-=======
-from src.DefaultGates import DefaultGates
->>>>>>> 2a567ae0
 from test.TestHelpers import areMatricesEqualUpToGlobalPhase
 
 
@@ -58,14 +54,9 @@
 
         self.checkMcKayDecomposition(ast)
 
-<<<<<<< HEAD
+
     def test_small_random(self):
-        ast = SquirrelAST(TEST_GATES, 4, "q")
-=======
-
-    def test_smallrandom(self):
         ast = SquirrelAST(DefaultGates, 4, "q")
->>>>>>> 2a567ae0
 
         ast.addGate("H", 2)
         ast.addGate("cr", 2, 3, 2.123)
@@ -76,12 +67,7 @@
         ast.addGate("H", 0)
         ast.addGate("cr", 2, 3, 2.123)
 
-<<<<<<< HEAD
-        expectedAst = SquirrelAST(TEST_GATES, 4, "q")
-=======
-
         expectedAst = SquirrelAST(DefaultGates, 4, "q")
->>>>>>> 2a567ae0
 
         expectedAst.addGate("x90", 2)
         expectedAst.addGate("rz", 2, 1.5707963267948966)
