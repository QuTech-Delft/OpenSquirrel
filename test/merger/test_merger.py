--- conflicted
+++ resolved
@@ -33,9 +33,7 @@
     builder2.Ry(0, Float(1.2345))
     expected_circuit = builder2.to_circuit()
 
-    modify_circuit_and_check(
-        circuit, general_merger.merge_single_qubit_gates, expected_circuit
-    )
+    modify_circuit_and_check(circuit, general_merger.merge_single_qubit_gates, expected_circuit)
 
     # Check that when no fusion happens, generator and arguments of gates are preserved.
     assert isinstance(circuit.ir.statements[0], BlochSphereRotation)
@@ -51,9 +49,7 @@
 
     expected_circuit = CircuitBuilder(4).to_circuit()
 
-    modify_circuit_and_check(
-        circuit, general_merger.merge_single_qubit_gates, expected_circuit
-    )
+    modify_circuit_and_check(circuit, general_merger.merge_single_qubit_gates, expected_circuit)
 
 
 def test_two_hadamards_different_qubits() -> None:
@@ -67,9 +63,7 @@
     builder2.H(2)
     expected_circuit = builder2.to_circuit()
 
-    modify_circuit_and_check(
-        circuit, general_merger.merge_single_qubit_gates, expected_circuit
-    )
+    modify_circuit_and_check(circuit, general_merger.merge_single_qubit_gates, expected_circuit)
 
 
 def test_merge_different_qubits() -> None:
@@ -82,32 +76,18 @@
     circuit = builder1.to_circuit()
 
     builder2 = CircuitBuilder(4)
-<<<<<<< HEAD
-    builder2.ir.add_gate(
-        BlochSphereRotation(Qubit(0), axis=(1, 0, 1), angle=math.pi)
-    )  # this is Hadamard with 0 phase
-    builder2.Rz(Qubit(1), Float(1.2345))
-    builder2.Ry(Qubit(2), Float(4.234))
-=======
     builder2.ir.add_gate(BlochSphereRotation(0, axis=(1, 0, 1), angle=math.pi))  # this is Hadamard with 0 phase
     builder2.Rz(1, Float(1.2345))
     builder2.Ry(2, Float(4.234))
->>>>>>> f541e8cf
     expected_circuit = builder2.to_circuit()
 
-    modify_circuit_and_check(
-        circuit, general_merger.merge_single_qubit_gates, expected_circuit
-    )
+    modify_circuit_and_check(circuit, general_merger.merge_single_qubit_gates, expected_circuit)
 
     assert isinstance(circuit.ir.statements[0], BlochSphereRotation)
-    assert circuit.ir.statements[
-        0
-    ].is_anonymous  # When fusion happens, the resulting gate is anonymous.
+    assert circuit.ir.statements[0].is_anonymous  # When fusion happens, the resulting gate is anonymous.
 
     assert isinstance(circuit.ir.statements[1], BlochSphereRotation)
-    assert (
-        circuit.ir.statements[1].generator == Rz
-    )  # Otherwise it keeps the same generator and arguments.
+    assert circuit.ir.statements[1].generator == Rz  # Otherwise it keeps the same generator and arguments.
     assert circuit.ir.statements[1].arguments == (Qubit(1), Float(1.2345))
 
     assert isinstance(circuit.ir.statements[2], BlochSphereRotation)
@@ -125,24 +105,13 @@
     circuit = builder1.to_circuit()
 
     builder2 = CircuitBuilder(4)
-<<<<<<< HEAD
-    builder2.ir.add_gate(
-        BlochSphereRotation(Qubit(0), axis=(1, 0, 1), angle=math.pi)
-    )  # this is Hadamard with 0 phase
-    builder2.Rz(Qubit(1), Float(-1.0))
-    builder2.CNOT(Qubit(0), Qubit(1))
-    builder2.Ry(Qubit(0), Float(3.234))
-=======
     builder2.ir.add_gate(BlochSphereRotation(0, axis=(1, 0, 1), angle=math.pi))  # this is Hadamard with 0 phase
     builder2.Rz(1, Float(-1.0))
     builder2.CNOT(0, 1)
     builder2.Ry(0, Float(3.234))
->>>>>>> f541e8cf
     expected_circuit = builder2.to_circuit()
 
-    modify_circuit_and_check(
-        circuit, general_merger.merge_single_qubit_gates, expected_circuit
-    )
+    modify_circuit_and_check(circuit, general_merger.merge_single_qubit_gates, expected_circuit)
 
     assert isinstance(circuit.ir.statements[0], BlochSphereRotation)
     assert circuit.ir.statements[0].is_anonymous
