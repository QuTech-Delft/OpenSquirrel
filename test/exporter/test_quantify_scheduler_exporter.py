from __future__ import annotations

import contextlib
import importlib.util
import math
import unittest.mock
from math import isclose
from typing import Any

import pytest

from opensquirrel import CircuitBuilder
from opensquirrel.common import ATOL
from opensquirrel.default_gates import CCZ, SWAP, H
from opensquirrel.exceptions import ExporterError
from opensquirrel.exporter import quantify_scheduler_exporter
from opensquirrel.exporter.quantify_scheduler_exporter import FIXED_POINT_DEG_PRECISION
from opensquirrel.ir import Bit, BlochSphereRotation, Float, Gate


class FloatEq(float):
    def __eq__(self, other: Any) -> bool:
        return isclose(self, other, abs_tol=ATOL)


class MockedQuantifyScheduler:
    def __enter__(self) -> tuple[Any, Any]:
        self.patch_qs = unittest.mock.patch(
            "opensquirrel.exporter.quantify_scheduler_exporter.quantify_scheduler",
            create=True,
        )

        self.patch_qs_gates = unittest.mock.patch(
            "opensquirrel.exporter.quantify_scheduler_exporter.quantify_scheduler_gates",
            create=True,
        )

        with contextlib.ExitStack() as stack:
            self.mock_quantify_scheduler = stack.enter_context(self.patch_qs)
            self.mock_quantify_scheduler_gates = stack.enter_context(
                self.patch_qs_gates
            )
            self._stack = stack.pop_all()

        return self.mock_quantify_scheduler, self.mock_quantify_scheduler_gates

    def __exit__(self, exc_type: Any, exc_value: Any, exc_traceback: Any) -> None:
        self._stack.__exit__(exc_type, exc_value, exc_traceback)


class TestQuantifySchedulerExporter:
    def test_export(self) -> None:
        builder = CircuitBuilder(3, 3)
        builder.X(0)
        builder.CZ(0, 1)
        builder.reset(0)
        builder.Rz(1, Float(2.34))
        builder.Ry(2, Float(1.23))
        builder.measure(0, Bit(0))
        builder.measure(1, Bit(1))
        builder.measure(2, Bit(2))
        circuit = builder.to_circuit()

        with MockedQuantifyScheduler() as (
            mock_quantify_scheduler,
            mock_quantify_scheduler_gates,
        ):
            mock_schedule = unittest.mock.MagicMock()
            mock_quantify_scheduler.Schedule.return_value = mock_schedule

            quantify_scheduler_exporter.export(circuit)

            mock_quantify_scheduler.Schedule.assert_called_with(
                "Exported OpenSquirrel circuit"
            )

            mock_quantify_scheduler_gates.Rxy.assert_has_calls(
                [
                    unittest.mock.call(
                        theta=FloatEq(math.degrees(math.pi)),
                        phi=FloatEq(0),
                        qubit="q[0]",
                    ),
                    unittest.mock.call(
                        theta=FloatEq(
                            round(math.degrees(1.23), FIXED_POINT_DEG_PRECISION)
                        ),
                        phi=FloatEq(math.degrees(math.pi / 2)),
                        qubit="q[2]",
                    ),
                ],
            )
            mock_quantify_scheduler_gates.Reset.assert_called_once_with("q[0]")
            mock_quantify_scheduler_gates.CZ.assert_called_once_with(
                qC="q[0]", qT="q[1]"
            )
            mock_quantify_scheduler_gates.Rz.assert_called_once_with(
                theta=FloatEq(round(math.degrees(2.34), FIXED_POINT_DEG_PRECISION)),
                qubit="q[1]",
            )
            assert mock_schedule.add.call_count == 8

    @pytest.mark.parametrize(
        "gate",
<<<<<<< HEAD
        [
            H(Qubit(0)),
            SWAP(Qubit(0), Qubit(1)),
            BlochSphereRotation(
                qubit=Qubit(0), axis=(1, 2, 3), angle=0.9876, phase=2.34
            ),
            CCZ(Qubit(0), Qubit(1), Qubit(2)),
        ],
=======
        [H(0), SWAP(0, 1), BlochSphereRotation(qubit=0, axis=(1, 2, 3), angle=0.9876, phase=2.34), CCZ(0, 1, 2)],
>>>>>>> f541e8cf
        ids=["H", "SWAP", "BSR", "CCZ"],
    )
    def test_gates_not_supported(self, gate: Gate) -> None:
        builder = CircuitBuilder(3)
        builder.ir.add_gate(gate)
        circuit = builder.to_circuit()

        with MockedQuantifyScheduler(), pytest.raises(
            ExporterError, match="cannot export circuit: "
        ):
            quantify_scheduler_exporter.export(circuit)


@pytest.mark.skipif(
    importlib.util.find_spec("quantify_scheduler") is not None,
    reason="quantify_scheduler is installed",
)
def test_quantify_scheduler_not_installed() -> None:
    empty_circuit = CircuitBuilder(1).to_circuit()
    with pytest.raises(
        ModuleNotFoundError,
        match="quantify-scheduler is not installed, or cannot be installed on your system",
    ):
        quantify_scheduler_exporter.export(empty_circuit)<|MERGE_RESOLUTION|>--- conflicted
+++ resolved
@@ -37,9 +37,7 @@
 
         with contextlib.ExitStack() as stack:
             self.mock_quantify_scheduler = stack.enter_context(self.patch_qs)
-            self.mock_quantify_scheduler_gates = stack.enter_context(
-                self.patch_qs_gates
-            )
+            self.mock_quantify_scheduler_gates = stack.enter_context(self.patch_qs_gates)
             self._stack = stack.pop_all()
 
         return self.mock_quantify_scheduler, self.mock_quantify_scheduler_gates
@@ -61,39 +59,26 @@
         builder.measure(2, Bit(2))
         circuit = builder.to_circuit()
 
-        with MockedQuantifyScheduler() as (
-            mock_quantify_scheduler,
-            mock_quantify_scheduler_gates,
-        ):
+        with MockedQuantifyScheduler() as (mock_quantify_scheduler, mock_quantify_scheduler_gates):
             mock_schedule = unittest.mock.MagicMock()
             mock_quantify_scheduler.Schedule.return_value = mock_schedule
 
             quantify_scheduler_exporter.export(circuit)
 
-            mock_quantify_scheduler.Schedule.assert_called_with(
-                "Exported OpenSquirrel circuit"
-            )
+            mock_quantify_scheduler.Schedule.assert_called_with("Exported OpenSquirrel circuit")
 
             mock_quantify_scheduler_gates.Rxy.assert_has_calls(
                 [
+                    unittest.mock.call(theta=FloatEq(math.degrees(math.pi)), phi=FloatEq(0), qubit="q[0]"),
                     unittest.mock.call(
-                        theta=FloatEq(math.degrees(math.pi)),
-                        phi=FloatEq(0),
-                        qubit="q[0]",
-                    ),
-                    unittest.mock.call(
-                        theta=FloatEq(
-                            round(math.degrees(1.23), FIXED_POINT_DEG_PRECISION)
-                        ),
+                        theta=FloatEq(round(math.degrees(1.23), FIXED_POINT_DEG_PRECISION)),
                         phi=FloatEq(math.degrees(math.pi / 2)),
                         qubit="q[2]",
                     ),
                 ],
             )
             mock_quantify_scheduler_gates.Reset.assert_called_once_with("q[0]")
-            mock_quantify_scheduler_gates.CZ.assert_called_once_with(
-                qC="q[0]", qT="q[1]"
-            )
+            mock_quantify_scheduler_gates.CZ.assert_called_once_with(qC="q[0]", qT="q[1]")
             mock_quantify_scheduler_gates.Rz.assert_called_once_with(
                 theta=FloatEq(round(math.degrees(2.34), FIXED_POINT_DEG_PRECISION)),
                 qubit="q[1]",
@@ -102,18 +87,7 @@
 
     @pytest.mark.parametrize(
         "gate",
-<<<<<<< HEAD
-        [
-            H(Qubit(0)),
-            SWAP(Qubit(0), Qubit(1)),
-            BlochSphereRotation(
-                qubit=Qubit(0), axis=(1, 2, 3), angle=0.9876, phase=2.34
-            ),
-            CCZ(Qubit(0), Qubit(1), Qubit(2)),
-        ],
-=======
         [H(0), SWAP(0, 1), BlochSphereRotation(qubit=0, axis=(1, 2, 3), angle=0.9876, phase=2.34), CCZ(0, 1, 2)],
->>>>>>> f541e8cf
         ids=["H", "SWAP", "BSR", "CCZ"],
     )
     def test_gates_not_supported(self, gate: Gate) -> None:
@@ -121,9 +95,7 @@
         builder.ir.add_gate(gate)
         circuit = builder.to_circuit()
 
-        with MockedQuantifyScheduler(), pytest.raises(
-            ExporterError, match="cannot export circuit: "
-        ):
+        with MockedQuantifyScheduler(), pytest.raises(ExporterError, match="cannot export circuit: "):
             quantify_scheduler_exporter.export(circuit)
 
 
