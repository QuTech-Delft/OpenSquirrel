--- conflicted
+++ resolved
@@ -107,28 +107,4 @@
 Anonymous gate: MatrixGate(qubits=[Qubit[0], Qubit[1]], matrix=[[1.+0.j 0.+0.j 0.+0.j 0.+0.j] [0.+0.j 1.+0.j 0.+0.j 0.+0.j] [0.+0.j 0.+0.j 0.+0.j 1.+0.j] [0.+0.j 0.+0.j 1.+0.j 0.+0.j]])
 CR(1.234) q[0], q[1]
 """  # noqa: E501
-<<<<<<< HEAD
-    )
-
-
-def test_comment() -> None:
-    builder = CircuitBuilder(3)
-    builder.H(0)
-    builder.comment("My comment")
-    builder.CR(0, 1, 1.234)
-    circuit = builder.to_circuit()
-    assert (
-        writer.circuit_to_string(circuit)
-        == """version 3.0
-
-qubit[3] q
-
-H q[0]
-
-/* My comment */
-
-CR(1.234) q[0], q[1]
-"""
-=======
->>>>>>> a1c7a65a
     )