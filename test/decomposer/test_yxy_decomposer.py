--- conflicted
+++ resolved
@@ -33,46 +33,13 @@
         (Rx(0, Float(0.123)), [Rx(0, Float(0.123))]),
         (H(0), [Ry(0, Float(math.pi / 4)), Rx(0, Float(math.pi)), Ry(0, Float(-math.pi / 4))]),
         (
-<<<<<<< HEAD
-            S(Qubit(0)),
-            [
-                Ry(Qubit(0), Float(math.pi / 2)),
-                Rx(Qubit(0), Float(math.pi / 2)),
-                Ry(Qubit(0), Float(-math.pi / 2)),
-            ],
-        ),
-        (Y(Qubit(0)), [Ry(Qubit(0), Float(math.pi))]),
-        (Ry(Qubit(0), Float(0.9)), [Ry(Qubit(0), Float(0.9))]),
-        (X(Qubit(0)), [Rx(Qubit(0), Float(math.pi))]),
-        (Rx(Qubit(0), Float(0.123)), [Rx(Qubit(0), Float(0.123))]),
-        (
-            H(Qubit(0)),
-            [
-                Ry(Qubit(0), Float(math.pi / 4)),
-                Rx(Qubit(0), Float(math.pi)),
-                Ry(Qubit(0), Float(-math.pi / 4)),
-            ],
-        ),
-        (
-            BlochSphereRotation(
-                qubit=Qubit(0), angle=5.21, axis=(1, 2, 3), phase=0.324
-            ),
-            [
-                Ry(Qubit(0), Float(0.9412144817800217)),
-                Rx(Qubit(0), Float(-0.893533136099803)),
-                Ry(Qubit(0), Float(-1.5568770630164868)),
-            ],
-=======
             BlochSphereRotation(qubit=0, angle=5.21, axis=(1, 2, 3), phase=0.324),
             [Ry(0, Float(0.9412144817800217)), Rx(0, Float(-0.893533136099803)), Ry(0, Float(-1.5568770630164868))],
->>>>>>> f541e8cf
         ),
     ],
     ids=["CNOT", "CR", "S", "Y", "Ry", "X", "Rx", "H", "arbitrary"],
 )
-def test_yxy_decomposer(
-    decomposer: YXYDecomposer, gate: Gate, expected_result: list[Gate]
-) -> None:
+def test_yxy_decomposer(decomposer: YXYDecomposer, gate: Gate, expected_result: list[Gate]) -> None:
     decomposed_gate = decomposer.decompose(gate)
     check_gate_replacement(gate, decomposed_gate)
     assert decomposer.decompose(gate) == expected_result
