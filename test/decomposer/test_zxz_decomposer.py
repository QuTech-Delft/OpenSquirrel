from __future__ import annotations

import math

import pytest

from opensquirrel.decomposer.aba_decomposer import ZXZDecomposer
from opensquirrel.decomposer.general_decomposer import check_gate_replacement
from opensquirrel.default_gates import CNOT, CR, H, I, Rx, Ry, Rz, X, Y, Z
from opensquirrel.ir import BlochSphereRotation, Float, Gate


@pytest.fixture(name="decomposer")
def decomposer_fixture() -> ZXZDecomposer:
    return ZXZDecomposer()


def test_identity(decomposer: ZXZDecomposer) -> None:
    gate = I(0)
    decomposed_gate = decomposer.decompose(gate)
    assert decomposed_gate == []


@pytest.mark.parametrize(
    ("gate", "expected_result"),
    [
        (CNOT(0, 1), [CNOT(0, 1)]),
        (CR(2, 3, Float(2.123)), [CR(2, 3, Float(2.123))]),
        (X(0), [Rx(0, Float(math.pi))]),
        (Rx(0, Float(0.9)), [Rx(0, Float(0.9))]),
        (Y(0), [Rz(0, Float(-math.pi / 2)), Rx(0, Float(math.pi)), Rz(0, Float(math.pi / 2))]),
        (Ry(0, Float(0.9)), [Rz(0, Float(-math.pi / 2)), Rx(0, Float(0.9000000000000004)), Rz(0, Float(math.pi / 2))]),
        (Z(0), [Rz(0, Float(math.pi))]),
        (Rz(0, Float(0.123)), [Rz(0, Float(0.123))]),
        (H(0), [Rz(0, Float(math.pi / 2)), Rx(0, Float(math.pi / 2)), Rz(0, Float(math.pi / 2))]),
        (
<<<<<<< HEAD
            Y(Qubit(0)),
            [
                Rz(Qubit(0), Float(-math.pi / 2)),
                Rx(Qubit(0), Float(math.pi)),
                Rz(Qubit(0), Float(math.pi / 2)),
            ],
        ),
        (
            Ry(Qubit(0), Float(0.9)),
            [
                Rz(Qubit(0), Float(-math.pi / 2)),
                Rx(Qubit(0), Float(0.9000000000000004)),
                Rz(Qubit(0), Float(math.pi / 2)),
            ],
        ),
        (Z(Qubit(0)), [Rz(Qubit(0), Float(math.pi))]),
        (Rz(Qubit(0), Float(0.123)), [Rz(Qubit(0), Float(0.123))]),
        (
            H(Qubit(0)),
            [
                Rz(Qubit(0), Float(math.pi / 2)),
                Rx(Qubit(0), Float(math.pi / 2)),
                Rz(Qubit(0), Float(math.pi / 2)),
            ],
        ),
        (
            BlochSphereRotation(
                qubit=Qubit(0), angle=5.21, axis=(1, 2, 3), phase=0.324
            ),
            [
                Rz(Qubit(0), Float(-1.5521517485841891)),
                Rx(Qubit(0), Float(-0.6209410696845807)),
                Rz(Qubit(0), Float(0.662145687003993)),
            ],
=======
            BlochSphereRotation(qubit=0, angle=5.21, axis=(1, 2, 3), phase=0.324),
            [Rz(0, Float(-1.5521517485841891)), Rx(0, Float(-0.6209410696845807)), Rz(0, Float(0.662145687003993))],
>>>>>>> f541e8cf
        ),
    ],
    ids=["CNOT", "CR", "X", "Rx", "Y", "Ry", "Z", "Rz", "H", "arbitrary"],
)
def test_zxz_decomposer(
    decomposer: ZXZDecomposer, gate: Gate, expected_result: list[Gate]
) -> None:
    decomposed_gate = decomposer.decompose(gate)
    check_gate_replacement(gate, decomposed_gate)
    assert decomposer.decompose(gate) == expected_result


def test_find_unused_index() -> None:
    zxz_decomp = ZXZDecomposer()
    missing_index = zxz_decomp._find_unused_index()

    assert missing_index == 1<|MERGE_RESOLUTION|>--- conflicted
+++ resolved
@@ -34,52 +34,13 @@
         (Rz(0, Float(0.123)), [Rz(0, Float(0.123))]),
         (H(0), [Rz(0, Float(math.pi / 2)), Rx(0, Float(math.pi / 2)), Rz(0, Float(math.pi / 2))]),
         (
-<<<<<<< HEAD
-            Y(Qubit(0)),
-            [
-                Rz(Qubit(0), Float(-math.pi / 2)),
-                Rx(Qubit(0), Float(math.pi)),
-                Rz(Qubit(0), Float(math.pi / 2)),
-            ],
-        ),
-        (
-            Ry(Qubit(0), Float(0.9)),
-            [
-                Rz(Qubit(0), Float(-math.pi / 2)),
-                Rx(Qubit(0), Float(0.9000000000000004)),
-                Rz(Qubit(0), Float(math.pi / 2)),
-            ],
-        ),
-        (Z(Qubit(0)), [Rz(Qubit(0), Float(math.pi))]),
-        (Rz(Qubit(0), Float(0.123)), [Rz(Qubit(0), Float(0.123))]),
-        (
-            H(Qubit(0)),
-            [
-                Rz(Qubit(0), Float(math.pi / 2)),
-                Rx(Qubit(0), Float(math.pi / 2)),
-                Rz(Qubit(0), Float(math.pi / 2)),
-            ],
-        ),
-        (
-            BlochSphereRotation(
-                qubit=Qubit(0), angle=5.21, axis=(1, 2, 3), phase=0.324
-            ),
-            [
-                Rz(Qubit(0), Float(-1.5521517485841891)),
-                Rx(Qubit(0), Float(-0.6209410696845807)),
-                Rz(Qubit(0), Float(0.662145687003993)),
-            ],
-=======
             BlochSphereRotation(qubit=0, angle=5.21, axis=(1, 2, 3), phase=0.324),
             [Rz(0, Float(-1.5521517485841891)), Rx(0, Float(-0.6209410696845807)), Rz(0, Float(0.662145687003993))],
->>>>>>> f541e8cf
         ),
     ],
     ids=["CNOT", "CR", "X", "Rx", "Y", "Ry", "Z", "Rz", "H", "arbitrary"],
 )
-def test_zxz_decomposer(
-    decomposer: ZXZDecomposer, gate: Gate, expected_result: list[Gate]
-) -> None:
+def test_zxz_decomposer(decomposer: ZXZDecomposer, gate: Gate, expected_result: list[Gate]) -> None:
     decomposed_gate = decomposer.decompose(gate)
     check_gate_replacement(gate, decomposed_gate)
     assert decomposer.decompose(gate) == expected_result
