--- conflicted
+++ resolved
@@ -36,42 +36,13 @@
         ),
         (H(0), [Ry(0, Float(-math.pi / 4)), Rz(0, Float(math.pi)), Ry(0, Float(math.pi / 4))]),
         (
-<<<<<<< HEAD
-            Rx(Qubit(0), Float(0.123)),
-            [
-                Ry(Qubit(0), Float(-math.pi / 2)),
-                Rz(Qubit(0), Float(0.12300000000000022)),
-                Ry(Qubit(0), Float(math.pi / 2)),
-            ],
-        ),
-        (
-            H(Qubit(0)),
-            [
-                Ry(Qubit(0), Float(-math.pi / 4)),
-                Rz(Qubit(0), Float(math.pi)),
-                Ry(Qubit(0), Float(math.pi / 4)),
-            ],
-        ),
-        (
-            BlochSphereRotation(
-                qubit=Qubit(0), angle=5.21, axis=(1, 2, 3), phase=0.324
-            ),
-            [
-                Ry(Qubit(0), Float(-0.6295818450148737)),
-                Rz(Qubit(0), Float(-0.893533136099803)),
-                Ry(Qubit(0), Float(0.013919263778408464)),
-            ],
-=======
             BlochSphereRotation(qubit=0, angle=5.21, axis=(1, 2, 3), phase=0.324),
             [Ry(0, Float(-0.6295818450148737)), Rz(0, Float(-0.893533136099803)), Ry(0, Float(0.013919263778408464))],
->>>>>>> f541e8cf
         ),
     ],
     ids=["CNOT", "CR", "S", "Y", "Ry", "X", "Rx", "H", "arbitrary"],
 )
-def test_yzy_decomposer(
-    decomposer: YZYDecomposer, gate: Gate, expected_result: list[Gate]
-) -> None:
+def test_yzy_decomposer(decomposer: YZYDecomposer, gate: Gate, expected_result: list[Gate]) -> None:
     decomposed_gate = decomposer.decompose(gate)
     check_gate_replacement(gate, decomposed_gate)
     assert decomposer.decompose(gate) == expected_result
