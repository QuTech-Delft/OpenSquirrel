--- conflicted
+++ resolved
@@ -4,17 +4,10 @@
 
 import pytest
 
-<<<<<<< HEAD
-from opensquirrel.decomposer.aba_decomposer import ZYZDecomposer
-from opensquirrel.decomposer.general_decomposer import check_gate_replacement
-from opensquirrel.default_gates import CNOT, CR, H, I, Rx, Ry, Rz, S, Sdag, X, Y, Z
+from opensquirrel.default_instructions import CNOT, CR, H, I, Rx, Ry, Rz, S, Sdag, X, Y, Z
 from opensquirrel.ir import BlochSphereRotation, Gate
-=======
-from opensquirrel.default_instructions import CNOT, CR, H, I, Rx, Ry, Rz, S, Sdag, X, Y, Z
-from opensquirrel.ir import BlochSphereRotation, Float, Gate
 from opensquirrel.passes.decomposer import ZYZDecomposer
 from opensquirrel.passes.decomposer.general_decomposer import check_gate_replacement
->>>>>>> a1c7a65a
 
 
 @pytest.fixture(name="decomposer")
