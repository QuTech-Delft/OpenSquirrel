from __future__ import annotations

import math

import pytest

from opensquirrel import Circuit, CircuitBuilder
from opensquirrel.default_gates import Y90, X
<<<<<<< HEAD
from opensquirrel.ir import (
    Bit,
    BlochSphereRotation,
    ControlledGate,
    Gate,
    MatrixGate,
    Measure,
    Qubit,
)
=======
from opensquirrel.ir import Bit, BlochSphereRotation, ControlledGate, Gate, MatrixGate, Measure
>>>>>>> f541e8cf
from opensquirrel.reindexer.qubit_reindexer import get_reindexed_circuit


def circuit_1_reindexed() -> Circuit:
    builder = CircuitBuilder(2)
    builder.Y90(1)
    builder.X(0)
    return builder.to_circuit()


def replacement_gates_1() -> list[Gate]:
    return [Y90(1), X(3)]


def replacement_gates_2() -> list[Gate | Measure]:
    return [
<<<<<<< HEAD
        Measure(Qubit(1), Bit(1)),
        BlochSphereRotation(Qubit(3), axis=(0, 0, 1), angle=math.pi),
        MatrixGate(
            np.array([[1, 0, 0, 0], [0, 0, 1, 0], [0, 1, 0, 0], [0, 0, 0, 1]]),
            [Qubit(0), Qubit(3)],
        ),
        ControlledGate(Qubit(1), X(Qubit(2))),
=======
        Measure(1, Bit(1)),
        BlochSphereRotation(3, axis=(0, 0, 1), angle=math.pi),
        MatrixGate([[1, 0, 0, 0], [0, 0, 1, 0], [0, 1, 0, 0], [0, 0, 0, 1]], [0, 3]),
        ControlledGate(1, X(2)),
>>>>>>> f541e8cf
    ]


def circuit_2_reindexed() -> Circuit:
    builder = CircuitBuilder(4, 4)
    builder.measure(0, Bit(0))
    builder.ir.add_gate(BlochSphereRotation(2, axis=(0, 0, 1), angle=math.pi))
    builder.ir.add_gate(MatrixGate([[1, 0, 0, 0], [0, 0, 1, 0], [0, 1, 0, 0], [0, 0, 0, 1]], [1, 2]))
    builder.ir.add_gate(ControlledGate(0, X(3)))
    return builder.to_circuit()


@pytest.mark.parametrize(
    ("replacement_gates", "qubit_indices", "bit_register_size", "circuit_reindexed"),
    [
        (replacement_gates_1(), [3, 1], 0, circuit_1_reindexed()),
        (replacement_gates_2(), [1, 0, 3, 2], 4, circuit_2_reindexed()),
    ],
    ids=["circuit1", "circuit2"],
)
def test_get_reindexed_circuit(
    replacement_gates: list[Gate],
    qubit_indices: list[int],
    bit_register_size: int,
    circuit_reindexed: Circuit,
) -> None:
    circuit = get_reindexed_circuit(replacement_gates, qubit_indices, bit_register_size)
    assert circuit == circuit_reindexed<|MERGE_RESOLUTION|>--- conflicted
+++ resolved
@@ -6,19 +6,7 @@
 
 from opensquirrel import Circuit, CircuitBuilder
 from opensquirrel.default_gates import Y90, X
-<<<<<<< HEAD
-from opensquirrel.ir import (
-    Bit,
-    BlochSphereRotation,
-    ControlledGate,
-    Gate,
-    MatrixGate,
-    Measure,
-    Qubit,
-)
-=======
 from opensquirrel.ir import Bit, BlochSphereRotation, ControlledGate, Gate, MatrixGate, Measure
->>>>>>> f541e8cf
 from opensquirrel.reindexer.qubit_reindexer import get_reindexed_circuit
 
 
@@ -35,20 +23,10 @@
 
 def replacement_gates_2() -> list[Gate | Measure]:
     return [
-<<<<<<< HEAD
-        Measure(Qubit(1), Bit(1)),
-        BlochSphereRotation(Qubit(3), axis=(0, 0, 1), angle=math.pi),
-        MatrixGate(
-            np.array([[1, 0, 0, 0], [0, 0, 1, 0], [0, 1, 0, 0], [0, 0, 0, 1]]),
-            [Qubit(0), Qubit(3)],
-        ),
-        ControlledGate(Qubit(1), X(Qubit(2))),
-=======
         Measure(1, Bit(1)),
         BlochSphereRotation(3, axis=(0, 0, 1), angle=math.pi),
         MatrixGate([[1, 0, 0, 0], [0, 0, 1, 0], [0, 1, 0, 0], [0, 0, 0, 1]], [0, 3]),
         ControlledGate(1, X(2)),
->>>>>>> f541e8cf
     ]
 
 
