import math

import numpy as np

from opensquirrel.ir import BlochSphereRotation, ControlledGate, MatrixGate
from opensquirrel.utils import matrix_expander


def test_bloch_sphere_rotation() -> None:
<<<<<<< HEAD
    gate = BlochSphereRotation(
        qubit=Qubit(0), axis=(0.8, -0.3, 1.5), angle=0.9468, phase=2.533
    )
=======
    gate = BlochSphereRotation(qubit=0, axis=(0.8, -0.3, 1.5), angle=0.9468, phase=2.533)
>>>>>>> f541e8cf
    np.testing.assert_almost_equal(
        matrix_expander.get_matrix(gate, 2),
        [
            [-0.50373461 + 0.83386635j, 0.05578802 + 0.21864595j, 0, 0],
            [0.18579927 + 0.12805072j, -0.95671077 + 0.18381011j, 0, 0],
            [0, 0, -0.50373461 + 0.83386635j, 0.05578802 + 0.21864595j],
            [0, 0, 0.18579927 + 0.12805072j, -0.95671077 + 0.18381011j],
        ],
    )


def test_controlled_gate() -> None:
<<<<<<< HEAD
    gate = ControlledGate(
        Qubit(2),
        BlochSphereRotation(
            qubit=Qubit(0), axis=(1, 0, 0), angle=math.pi, phase=math.pi / 2
        ),
    )
=======
    gate = ControlledGate(2, BlochSphereRotation(qubit=0, axis=(1, 0, 0), angle=math.pi, phase=math.pi / 2))
>>>>>>> f541e8cf
    np.testing.assert_almost_equal(
        matrix_expander.get_matrix(gate, 3),
        [
            [1, 0, 0, 0, 0, 0, 0, 0],
            [0, 1, 0, 0, 0, 0, 0, 0],
            [0, 0, 1, 0, 0, 0, 0, 0],
            [0, 0, 0, 1, 0, 0, 0, 0],
            [0, 0, 0, 0, 0, 1, 0, 0],
            [0, 0, 0, 0, 1, 0, 0, 0],
            [0, 0, 0, 0, 0, 0, 0, 1],
            [0, 0, 0, 0, 0, 0, 1, 0],
        ],
    )


def test_matrix_gate() -> None:
    gate = MatrixGate(
        [
            [1, 0, 0, 0],
            [0, 0, 1, 0],
            [0, 1, 0, 0],
            [0, 0, 0, 1],
        ],
        operands=[1, 2],
    )
    np.testing.assert_almost_equal(
        matrix_expander.get_matrix(gate, 3),
        [
            [1, 0, 0, 0, 0, 0, 0, 0],
            [0, 1, 0, 0, 0, 0, 0, 0],
            [0, 0, 0, 0, 1, 0, 0, 0],
            [0, 0, 0, 0, 0, 1, 0, 0],
            [0, 0, 1, 0, 0, 0, 0, 0],
            [0, 0, 0, 1, 0, 0, 0, 0],
            [0, 0, 0, 0, 0, 0, 1, 0],
            [0, 0, 0, 0, 0, 0, 0, 1],
        ],
    )<|MERGE_RESOLUTION|>--- conflicted
+++ resolved
@@ -7,13 +7,7 @@
 
 
 def test_bloch_sphere_rotation() -> None:
-<<<<<<< HEAD
-    gate = BlochSphereRotation(
-        qubit=Qubit(0), axis=(0.8, -0.3, 1.5), angle=0.9468, phase=2.533
-    )
-=======
     gate = BlochSphereRotation(qubit=0, axis=(0.8, -0.3, 1.5), angle=0.9468, phase=2.533)
->>>>>>> f541e8cf
     np.testing.assert_almost_equal(
         matrix_expander.get_matrix(gate, 2),
         [
@@ -26,16 +20,7 @@
 
 
 def test_controlled_gate() -> None:
-<<<<<<< HEAD
-    gate = ControlledGate(
-        Qubit(2),
-        BlochSphereRotation(
-            qubit=Qubit(0), axis=(1, 0, 0), angle=math.pi, phase=math.pi / 2
-        ),
-    )
-=======
     gate = ControlledGate(2, BlochSphereRotation(qubit=0, axis=(1, 0, 0), angle=math.pi, phase=math.pi / 2))
->>>>>>> f541e8cf
     np.testing.assert_almost_equal(
         matrix_expander.get_matrix(gate, 3),
         [
