--- conflicted
+++ resolved
@@ -12,10 +12,7 @@
     QubitLike,
     named_gate,
 )
-<<<<<<< HEAD
 from opensquirrel.passes.decomposer.aba_decomposer import ZYZDecomposer
-=======
->>>>>>> ec62dd28
 
 
 def test_circuit_from_string() -> None:
