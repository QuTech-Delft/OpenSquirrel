--- conflicted
+++ resolved
@@ -5,18 +5,7 @@
 from opensquirrel import Circuit, CircuitBuilder
 from opensquirrel.decomposer.aba_decomposer import ZYZDecomposer
 from opensquirrel.default_gates import CNOT, CZ, H, Ry, Rz
-<<<<<<< HEAD
-from opensquirrel.ir import (
-    BlochSphereRotation,
-    ControlledGate,
-    Float,
-    MatrixGate,
-    Qubit,
-    named_gate,
-)
-=======
 from opensquirrel.ir import BlochSphereRotation, ControlledGate, Float, MatrixGate, QubitLike, named_gate
->>>>>>> f541e8cf
 
 
 def test_circuit_from_string() -> None:
@@ -134,22 +123,9 @@
             """
         )
 
-    assert (
-        "failed to resolve instruction 'CNOT' with argument pack (qubit, int)"
-        in str(e_info.value)
-    )
-
-
-<<<<<<< HEAD
-def test_cnot_strong_type_error_builder() -> None:
-    expected_msg = ("wrong argument type for instruction `CNOT`, got <class 'int'> but expected "
-                    "<class 'opensquirrel.ir.Qubit'>")
-    with pytest.raises(TypeError, match=expected_msg):
-        CircuitBuilder(qubit_register_size=2).CNOT(Qubit(0), 3)
-
-
-=======
->>>>>>> f541e8cf
+    assert "failed to resolve instruction 'CNOT' with argument pack (qubit, int)" in str(e_info.value)
+
+
 def test_anonymous_gate() -> None:
     builder = CircuitBuilder(1)
     for _ in range(4):
@@ -171,15 +147,8 @@
 
 def test_create_custom_gates() -> None:
     @named_gate
-<<<<<<< HEAD
-    def x(q: Qubit) -> BlochSphereRotation:
-        return BlochSphereRotation(
-            qubit=q, axis=(1, 0, 0), angle=math.pi, phase=math.pi / 2
-        )
-=======
     def x(q: QubitLike) -> BlochSphereRotation:
         return BlochSphereRotation(qubit=q, axis=(1, 0, 0), angle=math.pi, phase=math.pi / 2)
->>>>>>> f541e8cf
 
     @named_gate
     def cnot(control: QubitLike, target: QubitLike) -> ControlledGate:
@@ -188,26 +157,6 @@
     @named_gate
     def swap(q1: QubitLike, q2: QubitLike) -> MatrixGate:
         return MatrixGate(
-<<<<<<< HEAD
-            np.array(
-                [
-                    [1, 0, 0, 0],
-                    [0, 0, 1, 0],
-                    [0, 1, 0, 0],
-                    [0, 0, 0, 1],
-                ]
-            ),
-            [q1, q2],
-        )
-
-    assert x(Qubit(0)) == BlochSphereRotation(
-        Qubit(0), axis=(1, 0, 0), angle=math.pi, phase=math.pi / 2
-    )
-    assert cnot(Qubit(0), Qubit(1)) == ControlledGate(Qubit(0), x(Qubit(1)))
-    assert swap(Qubit(0), Qubit(1)) == MatrixGate(
-        np.array(
-=======
->>>>>>> f541e8cf
             [
                 [1, 0, 0, 0],
                 [0, 0, 1, 0],
@@ -281,10 +230,7 @@
     with pytest.raises(ValueError, match=r"replacement for gate .*") as e_info:
         qc.replace(CNOT, lambda control, target: [H(target), CZ(control, target)])
 
-    assert (
-        str(e_info.value)
-        == "replacement for gate CNOT does not preserve the quantum state"
-    )
+    assert str(e_info.value) == "replacement for gate CNOT does not preserve the quantum state"
 
 
 def test_zyz_decomposer() -> None:
@@ -310,11 +256,4 @@
 """
     )
 
-<<<<<<< HEAD
-    assert ZYZDecomposer().decompose(H(Qubit(0))) == [
-        Rz(Qubit(0), Float(math.pi)),
-        Ry(Qubit(0), Float(math.pi / 2)),
-    ]
-=======
-    assert ZYZDecomposer().decompose(H(0)) == [Rz(0, Float(math.pi)), Ry(0, Float(math.pi / 2))]
->>>>>>> f541e8cf
+    assert ZYZDecomposer().decompose(H(0)) == [Rz(0, Float(math.pi)), Ry(0, Float(math.pi / 2))]