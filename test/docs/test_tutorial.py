import math

import pytest

from opensquirrel import Circuit, CircuitBuilder
from opensquirrel.default_gates import CNOT, CZ, H, Ry, Rz
<<<<<<< HEAD
from opensquirrel.ir import (
    BlochSphereRotation,
    ControlledGate,
    Float,
    MatrixGate,
    QubitLike,
    named_gate,
)
from opensquirrel.passes.decomposer.aba_decomposer import ZYZDecomposer
=======
from opensquirrel.ir import BlochSphereRotation, ControlledGate, Float, MatrixGate, QubitLike, named_gate
>>>>>>> 7d0ec804


def test_circuit_from_string() -> None:
    qc = Circuit.from_string(
        """
        version 3.0

        // Initialise a circuit with two qubits and a bit
        qubit[2] q
        bit[2] b

        // Create a Bell pair
        H q[0]
        CNOT q[0], q[1]

        // Measure qubits
        b = measure q
        """
    )

    assert (
        str(qc)
        == """version 3.0

qubit[2] q
bit[2] b

H q[0]
CNOT q[0], q[1]
b[0] = measure q[0]
b[1] = measure q[1]
"""
    )


def test_circuit_builder() -> None:
    builder = CircuitBuilder(qubit_register_size=2)
    builder.Ry(0, Float(0.23)).CNOT(0, 1)
    qc = builder.to_circuit()

    assert (
        str(qc)
        == """version 3.0

qubit[2] q

Ry(0.23) q[0]
CNOT q[0], q[1]
"""
    )


def test_circuit_builder_loop() -> None:
    builder = CircuitBuilder(qubit_register_size=10)
    for i in range(0, 10, 2):
        builder.H(i)
    qc = builder.to_circuit()

    assert (
        str(qc)
        == """version 3.0

qubit[10] q

H q[0]
H q[2]
H q[4]
H q[6]
H q[8]
"""
    )


def test_circuit_builder_qft() -> None:
    qubit_register_size = 5
    builder = CircuitBuilder(qubit_register_size)
    for i in range(qubit_register_size):
        builder.H(i)
        for c in range(i + 1, qubit_register_size):
            builder.CRk(c, i, c - i + 1)
    qft = builder.to_circuit()
    assert (
        str(qft)
        == """version 3.0

qubit[5] q

H q[0]
CRk(2) q[1], q[0]
CRk(3) q[2], q[0]
CRk(4) q[3], q[0]
CRk(5) q[4], q[0]
H q[1]
CRk(2) q[2], q[1]
CRk(3) q[3], q[1]
CRk(4) q[4], q[1]
H q[2]
CRk(2) q[3], q[2]
CRk(3) q[4], q[2]
H q[3]
CRk(2) q[4], q[3]
H q[4]
"""
    )


def test_CNOT_strong_type_error_string() -> None:  # noqa: N802
    with pytest.raises(OSError, match=r".* with argument pack .*") as e_info:
        Circuit.from_string(
            """
            version 3.0
            qubit[2] q

            CNOT q[0], 3 // The CNOT expects a qubit as second argument.
            """
        )

    assert "failed to resolve instruction 'CNOT' with argument pack (qubit, int)" in str(e_info.value)


def test_anonymous_gate() -> None:
    builder = CircuitBuilder(1)
    for _ in range(4):
        builder.Rx(0, Float(math.pi / 4))
    qc = builder.to_circuit()

    qc.merge_single_qubit_gates()

    assert (
        str(qc)
        == """version 3.0

qubit[1] q

Anonymous gate: BlochSphereRotation(Qubit[0], axis=[1. 0. 0.], angle=3.14159, phase=0.0)
"""
    )


def test_create_custom_gates() -> None:
    @named_gate
    def x(q: QubitLike) -> BlochSphereRotation:
        return BlochSphereRotation(qubit=q, axis=(1, 0, 0), angle=math.pi, phase=math.pi / 2)

    @named_gate
    def cnot(control: QubitLike, target: QubitLike) -> ControlledGate:
        return ControlledGate(control, x(target))

    @named_gate
    def swap(q1: QubitLike, q2: QubitLike) -> MatrixGate:
        return MatrixGate(
            [
                [1, 0, 0, 0],
                [0, 0, 1, 0],
                [0, 1, 0, 0],
                [0, 0, 0, 1],
            ],
            [q1, q2],
        )

    assert x(0) == BlochSphereRotation(0, axis=(1, 0, 0), angle=math.pi, phase=math.pi / 2)
    assert cnot(0, 1) == ControlledGate(0, x(1))
    assert swap(0, 1) == MatrixGate(
        [
            [1, 0, 0, 0],
            [0, 0, 1, 0],
            [0, 1, 0, 0],
            [0, 0, 0, 1],
        ],
        [0, 1],
    )


def test_predefined_decomposition() -> None:
    qc = Circuit.from_string(
        """
        version 3.0
        qubit[3] q

        X q[0:2]  // Note that this notation is expanded in OpenSquirrel.
        CNOT q[0], q[1]
        Ry(6.78) q[2]
        """
    )
    qc.replace(
        CNOT,
        lambda control, target: [
            H(target),
            CZ(control, target),
            H(target),
        ],
    )

    assert (
        str(qc)
        == """version 3.0

qubit[3] q

X q[0]
X q[1]
X q[2]
H q[1]
CZ q[0], q[1]
H q[1]
Ry(6.78) q[2]
"""
    )


def test_error_predefined_decomposition() -> None:
    qc = Circuit.from_string(
        """
        version 3.0
        qubit[3] q

        X q[0:2]
        CNOT q[0], q[1]
        Ry(6.78) q[2]
        """
    )
    with pytest.raises(ValueError, match=r"replacement for gate .*") as e_info:
        qc.replace(CNOT, lambda control, target: [H(target), CZ(control, target)])

    assert str(e_info.value) == "replacement for gate CNOT does not preserve the quantum state"


def test_zyz_decomposer() -> None:
    builder = CircuitBuilder(qubit_register_size=1)
    builder.H(0).Z(0).Y(0).Rx(0, Float(math.pi / 3))
    qc = builder.to_circuit()

    qc.decompose(decomposer=ZYZDecomposer())

    assert (
        str(qc)
        == """version 3.0

qubit[1] q

Rz(3.1415927) q[0]
Ry(1.5707963) q[0]
Rz(3.1415927) q[0]
Ry(3.1415927) q[0]
Rz(1.5707963) q[0]
Ry(1.0471976) q[0]
Rz(-1.5707963) q[0]
"""
    )

    assert ZYZDecomposer().decompose(H(0)) == [Rz(0, Float(math.pi)), Ry(0, Float(math.pi / 2))]<|MERGE_RESOLUTION|>--- conflicted
+++ resolved
@@ -4,7 +4,6 @@
 
 from opensquirrel import Circuit, CircuitBuilder
 from opensquirrel.default_gates import CNOT, CZ, H, Ry, Rz
-<<<<<<< HEAD
 from opensquirrel.ir import (
     BlochSphereRotation,
     ControlledGate,
@@ -14,9 +13,6 @@
     named_gate,
 )
 from opensquirrel.passes.decomposer.aba_decomposer import ZYZDecomposer
-=======
-from opensquirrel.ir import BlochSphereRotation, ControlledGate, Float, MatrixGate, QubitLike, named_gate
->>>>>>> 7d0ec804
 
 
 def test_circuit_from_string() -> None:
@@ -134,7 +130,10 @@
             """
         )
 
-    assert "failed to resolve instruction 'CNOT' with argument pack (qubit, int)" in str(e_info.value)
+    assert (
+        "failed to resolve instruction 'CNOT' with argument pack (qubit, int)"
+        in str(e_info.value)
+    )
 
 
 def test_anonymous_gate() -> None:
@@ -159,7 +158,9 @@
 def test_create_custom_gates() -> None:
     @named_gate
     def x(q: QubitLike) -> BlochSphereRotation:
-        return BlochSphereRotation(qubit=q, axis=(1, 0, 0), angle=math.pi, phase=math.pi / 2)
+        return BlochSphereRotation(
+            qubit=q, axis=(1, 0, 0), angle=math.pi, phase=math.pi / 2
+        )
 
     @named_gate
     def cnot(control: QubitLike, target: QubitLike) -> ControlledGate:
@@ -177,7 +178,9 @@
             [q1, q2],
         )
 
-    assert x(0) == BlochSphereRotation(0, axis=(1, 0, 0), angle=math.pi, phase=math.pi / 2)
+    assert x(0) == BlochSphereRotation(
+        0, axis=(1, 0, 0), angle=math.pi, phase=math.pi / 2
+    )
     assert cnot(0, 1) == ControlledGate(0, x(1))
     assert swap(0, 1) == MatrixGate(
         [
@@ -241,7 +244,10 @@
     with pytest.raises(ValueError, match=r"replacement for gate .*") as e_info:
         qc.replace(CNOT, lambda control, target: [H(target), CZ(control, target)])
 
-    assert str(e_info.value) == "replacement for gate CNOT does not preserve the quantum state"
+    assert (
+        str(e_info.value)
+        == "replacement for gate CNOT does not preserve the quantum state"
+    )
 
 
 def test_zyz_decomposer() -> None:
@@ -267,4 +273,7 @@
 """
     )
 
-    assert ZYZDecomposer().decompose(H(0)) == [Rz(0, Float(math.pi)), Ry(0, Float(math.pi / 2))]+    assert ZYZDecomposer().decompose(H(0)) == [
+        Rz(0, Float(math.pi)),
+        Ry(0, Float(math.pi / 2)),
+    ]