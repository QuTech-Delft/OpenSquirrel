--- conflicted
+++ resolved
@@ -9,10 +9,6 @@
 from numpy.typing import ArrayLike
 
 from opensquirrel.common import ATOL
-<<<<<<< HEAD
-from opensquirrel.ir import (Axis, Bit, BlochSphereRotation, ControlledGate,
-                             Expression, MatrixGate, Measure, Qubit)
-=======
 from opensquirrel.ir import (
     Axis,
     Bit,
@@ -25,7 +21,6 @@
     Measure,
     Qubit,
 )
->>>>>>> 63d0a594
 
 
 class TestAxis:
@@ -48,7 +43,9 @@
             (Axis(0, 1, 0), [0, 1, 0]),
         ],
     )
-    def test_axis_setter_no_error(self, axis: Axis, new_axis: ArrayLike, expected_axis: ArrayLike) -> None:
+    def test_axis_setter_no_error(
+        self, axis: Axis, new_axis: ArrayLike, expected_axis: ArrayLike
+    ) -> None:
         axis.value = new_axis  # type: ignore[assignment]
         np.testing.assert_array_equal(axis, expected_axis)
 
@@ -57,7 +54,11 @@
         [
             (Qubit(1), TypeError, "axis requires an ArrayLike"),
             ([0, [3], [2]], TypeError, "axis requires an ArrayLike"),
-            (0, ValueError, "axis requires an ArrayLike of length 3, but received an ArrayLike of length 1"),
+            (
+                0,
+                ValueError,
+                "axis requires an ArrayLike of length 3, but received an ArrayLike of length 1",
+            ),
             (
                 [1, 2, 3, 4],
                 ValueError,
@@ -89,7 +90,9 @@
     def test_array(self, axis: Axis) -> None:
         np.testing.assert_array_equal(axis, [1, 0, 0])
 
-    @pytest.mark.parametrize("other", [Axis(1, 0, 0), Axis([1, 0, 0]), Axis([[1], [0], [0]])])
+    @pytest.mark.parametrize(
+        "other", [Axis(1, 0, 0), Axis([1, 0, 0]), Axis([[1], [0], [0]])]
+    )
     def test_eq_true(self, axis: Axis, other: Any) -> None:
         assert axis == other
 
@@ -112,7 +115,9 @@
 
         cnot_controlled_gate = ControlledGate(
             Qubit(4),
-            BlochSphereRotation(qubit=Qubit(100), axis=(1, 0, 0), angle=math.pi, phase=math.pi / 2),
+            BlochSphereRotation(
+                qubit=Qubit(100), axis=(1, 0, 0), angle=math.pi, phase=math.pi / 2
+            ),
         )
 
         assert cnot_controlled_gate == cnot_matrix_gate
@@ -147,7 +152,9 @@
 
         inverted_cnot_gate = ControlledGate(
             Qubit(1),
-            BlochSphereRotation(qubit=Qubit(0), axis=(1, 0, 0), angle=math.pi, phase=math.pi / 2),
+            BlochSphereRotation(
+                qubit=Qubit(0), axis=(1, 0, 0), angle=math.pi, phase=math.pi / 2
+            ),
         )
 
         assert inverted_matrix_gate == inverted_cnot_gate
@@ -165,7 +172,9 @@
 
         inverted_cnot_gate = ControlledGate(
             Qubit(1),
-            BlochSphereRotation(qubit=Qubit(0), axis=(1, 0, 0), angle=math.pi, phase=math.pi / 2),
+            BlochSphereRotation(
+                qubit=Qubit(0), axis=(1, 0, 0), angle=math.pi, phase=math.pi / 2
+            ),
         )
 
         assert inverted_matrix_with_phase == inverted_cnot_gate
@@ -183,7 +192,9 @@
 
         cnot_controlled_gate = ControlledGate(
             Qubit(4),
-            BlochSphereRotation(qubit=Qubit(100), axis=(1, 0, 0), angle=math.pi, phase=math.pi / 2),
+            BlochSphereRotation(
+                qubit=Qubit(100), axis=(1, 0, 0), angle=math.pi, phase=math.pi / 2
+            ),
         )
 
         assert cnot_controlled_gate != swap_matrix_gate
@@ -204,7 +215,11 @@
 
     @pytest.mark.parametrize(
         "other_measure",
-        [Measure(Qubit(43), Bit(43), axis=(0, 0, 1)), Measure(Qubit(42), Bit(42), axis=(1, 0, 0)), "test"],
+        [
+            Measure(Qubit(43), Bit(43), axis=(0, 0, 1)),
+            Measure(Qubit(42), Bit(42), axis=(1, 0, 0)),
+            "test",
+        ],
         ids=["qubit", "axis", "type"],
     )
     def test_inequality(self, measure: Measure, other_measure: Measure | str) -> None:
@@ -220,38 +235,76 @@
 class TestBlochSphereRotation:
     @pytest.fixture(name="gate")
     def gate_fixture(self) -> BlochSphereRotation:
-        return BlochSphereRotation(qubit=Qubit(42), axis=(1, 0, 0), angle=math.pi, phase=math.tau)
+        return BlochSphereRotation(
+            qubit=Qubit(42), axis=(1, 0, 0), angle=math.pi, phase=math.tau
+        )
 
     def test_identity(self) -> None:
-        expected_result = BlochSphereRotation(qubit=Qubit(42), axis=(1, 0, 0), angle=0, phase=0)
+        expected_result = BlochSphereRotation(
+            qubit=Qubit(42), axis=(1, 0, 0), angle=0, phase=0
+        )
         assert BlochSphereRotation.identity(Qubit(42)) == expected_result
 
     @pytest.mark.parametrize(
         "other_gate",
         [
-            BlochSphereRotation(qubit=Qubit(42), axis=(1, 0, 0), angle=math.pi, phase=math.tau),
-            BlochSphereRotation(qubit=Qubit(42), axis=(1 + ATOL / 2, 0, 0), angle=math.pi, phase=math.tau),
-            BlochSphereRotation(qubit=Qubit(42), axis=(1, 0, 0), angle=math.pi + ATOL / 2, phase=math.tau),
-            BlochSphereRotation(qubit=Qubit(42), axis=(1, 0, 0), angle=math.pi, phase=math.tau + ATOL / 2),
-            BlochSphereRotation(qubit=Qubit(42), axis=(1, 0, 0), angle=math.pi + math.tau, phase=math.tau),
+            BlochSphereRotation(
+                qubit=Qubit(42), axis=(1, 0, 0), angle=math.pi, phase=math.tau
+            ),
+            BlochSphereRotation(
+                qubit=Qubit(42),
+                axis=(1 + ATOL / 2, 0, 0),
+                angle=math.pi,
+                phase=math.tau,
+            ),
+            BlochSphereRotation(
+                qubit=Qubit(42),
+                axis=(1, 0, 0),
+                angle=math.pi + ATOL / 2,
+                phase=math.tau,
+            ),
+            BlochSphereRotation(
+                qubit=Qubit(42),
+                axis=(1, 0, 0),
+                angle=math.pi,
+                phase=math.tau + ATOL / 2,
+            ),
+            BlochSphereRotation(
+                qubit=Qubit(42),
+                axis=(1, 0, 0),
+                angle=math.pi + math.tau,
+                phase=math.tau,
+            ),
         ],
         ids=["all_equal", "close_axis", "close_angle", "close_phase", "angle+tau"],
     )
-    def test_equality(self, gate: BlochSphereRotation, other_gate: BlochSphereRotation) -> None:
+    def test_equality(
+        self, gate: BlochSphereRotation, other_gate: BlochSphereRotation
+    ) -> None:
         assert gate == other_gate
 
     @pytest.mark.parametrize(
         "other_gate",
         [
-            BlochSphereRotation(qubit=Qubit(43), axis=(1, 0, 0), angle=math.pi, phase=math.tau),
-            BlochSphereRotation(qubit=Qubit(42), axis=(0, 1, 0), angle=math.pi, phase=math.tau),
-            BlochSphereRotation(qubit=Qubit(42), axis=(1, 0, 0), angle=0, phase=math.tau),
-            BlochSphereRotation(qubit=Qubit(42), axis=(1, 0, 0), angle=math.pi, phase=1),
+            BlochSphereRotation(
+                qubit=Qubit(43), axis=(1, 0, 0), angle=math.pi, phase=math.tau
+            ),
+            BlochSphereRotation(
+                qubit=Qubit(42), axis=(0, 1, 0), angle=math.pi, phase=math.tau
+            ),
+            BlochSphereRotation(
+                qubit=Qubit(42), axis=(1, 0, 0), angle=0, phase=math.tau
+            ),
+            BlochSphereRotation(
+                qubit=Qubit(42), axis=(1, 0, 0), angle=math.pi, phase=1
+            ),
             "test",
         ],
         ids=["qubit", "axis", "angle", "phase", "type"],
     )
-    def test_inequality(self, gate: BlochSphereRotation, other_gate: BlochSphereRotation | str) -> None:
+    def test_inequality(
+        self, gate: BlochSphereRotation, other_gate: BlochSphereRotation | str
+    ) -> None:
         assert gate != other_gate
 
     def test_get_qubit_operands(self, gate: BlochSphereRotation) -> None:
@@ -276,7 +329,10 @@
         return MatrixGate(cnot_matrix, operands=[Qubit(42), Qubit(100)])
 
     def test_array_like(self) -> None:
-        gate = MatrixGate([[1, 0, 0, 0], [0, 1, 0, 0], [0, 0, 0, 1], [0, 0, 1, 0]], [Qubit(0), Qubit(1)])
+        gate = MatrixGate(
+            [[1, 0, 0, 0], [0, 1, 0, 0], [0, 0, 0, 1], [0, 0, 1, 0]],
+            [Qubit(0), Qubit(1)],
+        )
         assert (
             repr(gate) == "MatrixGate(qubits=[Qubit[0], Qubit[1]], "
             "matrix=[[1.+0.j 0.+0.j 0.+0.j 0.+0.j]\n "
@@ -284,8 +340,13 @@
         )
 
     def test_incorrect_array(self) -> None:
-        with pytest.raises(ValueError, match=".* inhomogeneous shape after .*") as e_info:
-            MatrixGate([[1, 0, 0, 0], [0, 1, 0, 0], [0, 0, 0, 1], [0, 0, 0]], [Qubit(0), Qubit(1)])
+        with pytest.raises(
+            ValueError, match=".* inhomogeneous shape after .*"
+        ) as e_info:
+            MatrixGate(
+                [[1, 0, 0, 0], [0, 1, 0, 0], [0, 0, 0, 1], [0, 0, 0]],
+                [Qubit(0), Qubit(1)],
+            )
         assert "setting an array element with a sequence." in str(e_info.value)
 
     def test_repr(self, gate: MatrixGate) -> None:
@@ -299,11 +360,15 @@
         assert gate.get_qubit_operands() == [Qubit(42), Qubit(100)]
 
     def test_is_identity(self, gate: MatrixGate) -> None:
-        assert MatrixGate(np.eye(4, dtype=np.complex128), operands=[Qubit(42), Qubit(100)]).is_identity()
+        assert MatrixGate(
+            np.eye(4, dtype=np.complex128), operands=[Qubit(42), Qubit(100)]
+        ).is_identity()
         assert not gate.is_identity()
 
     def test_matrix_gate_same_control_and_target_qubit(self) -> None:
-        with pytest.raises(ValueError, match="control and target qubit cannot be the same") as e_info:
+        with pytest.raises(
+            ValueError, match="control and target qubit cannot be the same"
+        ) as e_info:
             MatrixGate(np.eye(4, dtype=np.complex128), [Qubit(0), Qubit(0)])
 
         assert "control and target qubit cannot be the same" in str(e_info.value)
@@ -311,8 +376,12 @@
 
 class TestControlledGate:
     def test_control_gate_same_control_and_target_qubit(self) -> None:
-        with pytest.raises(ValueError, match="control and target qubit cannot be the same"):
-            ControlledGate(Qubit(0), BlochSphereRotation(Qubit(0), [0, 0, 1], angle=np.pi))
+        with pytest.raises(
+            ValueError, match="control and target qubit cannot be the same"
+        ):
+            ControlledGate(
+                Qubit(0), BlochSphereRotation(Qubit(0), [0, 0, 1], angle=np.pi)
+            )
 
 
 class TestFloat:
