import contextlib
import importlib.util
import math
import unittest
import unittest.mock

from opensquirrel.common import ATOL
from opensquirrel.default_gates import CCZ, CZ, SWAP, H, Ry, Rz, X
<<<<<<< HEAD
from opensquirrel.export import quantify_scheduler_exporter
=======
from opensquirrel.exporter import quantify_scheduler_exporter
>>>>>>> 8c7d1c1a
from opensquirrel.squirrel_ir import BlochSphereRotation, Float, Gate, Qubit, SquirrelIR


class FloatEq(float):
    def __eq__(self, other):
        return abs(self - other) < ATOL


class MockedQuantifyScheduler:
    def __enter__(self):
        self.patch_qs = unittest.mock.patch(
            "opensquirrel.exporter.quantify_scheduler_exporter.quantify_scheduler", create=True
        )

        self.patch_qs_gates = unittest.mock.patch(
            "opensquirrel.exporter.quantify_scheduler_exporter.quantify_scheduler_gates", create=True
        )

        with contextlib.ExitStack() as stack:
            self.mock_quantify_scheduler = stack.enter_context(self.patch_qs)
            self.mock_quantify_scheduler_gates = stack.enter_context(self.patch_qs_gates)
            self._stack = stack.pop_all()

        return self.mock_quantify_scheduler, self.mock_quantify_scheduler_gates

    def __exit__(self, exc_type, exc_value, exc_traceback):
        self._stack.__exit__(exc_type, exc_value, exc_traceback)


class QuantifySchedulerExporterTest(unittest.TestCase):
    def test_export(self):
        squirrel_ir = SquirrelIR(number_of_qubits=2, qubit_register_name="test")
        squirrel_ir.add_gate(X(Qubit(0)))
        squirrel_ir.add_gate(CZ(Qubit(0), Qubit(1)))
        squirrel_ir.add_gate(Rz(Qubit(1), Float(2.34)))
        squirrel_ir.add_gate(Ry(Qubit(2), Float(1.23)))

        with MockedQuantifyScheduler() as (mock_quantify_scheduler, mock_quantify_scheduler_gates):
            mock_schedule = unittest.mock.MagicMock()
            mock_quantify_scheduler.Schedule.return_value = mock_schedule

            quantify_scheduler_exporter.export(squirrel_ir)

            mock_quantify_scheduler.Schedule.assert_called_with("Exported OpenSquirrel circuit")

            mock_quantify_scheduler_gates.Rxy.assert_has_calls(
                [
                    unittest.mock.call(theta=FloatEq(math.pi), phi=FloatEq(0), qubit="test[0]"),
                    unittest.mock.call(theta=FloatEq(1.23), phi=FloatEq(math.pi / 2), qubit="test[2]"),
                ]
            )
            mock_quantify_scheduler_gates.CZ.assert_called_once_with(qC="test[0]", qT="test[1]")
            mock_quantify_scheduler_gates.Rz.assert_called_once_with(theta=FloatEq(2.34), qubit="test[1]")

            self.assertEqual(mock_schedule.add.call_count, 4)

    def check_gate_not_supported(self, g: Gate):
        squirrel_ir = SquirrelIR(number_of_qubits=20, qubit_register_name="test")
        squirrel_ir.add_gate(g)

        with MockedQuantifyScheduler():
            with self.assertRaisesRegex(Exception, "Cannot exporter circuit: it contains unsupported gates"):
                quantify_scheduler_exporter.export(squirrel_ir)

    def test_gates_not_supported(self):
        self.check_gate_not_supported(H(Qubit(0)))
        self.check_gate_not_supported(SWAP(Qubit(0), Qubit(1)))
        self.check_gate_not_supported(BlochSphereRotation(qubit=Qubit(0), axis=(1, 2, 3), angle=0.9876, phase=2.34))
        self.check_gate_not_supported(CCZ(Qubit(0), Qubit(1), Qubit(2)))


class QuantifySchedulerNotInstalledTest(unittest.TestCase):
    @unittest.skipIf(
        importlib.util.find_spec("quantify_scheduler") is not None, reason="quantify_scheduler is installed"
    )
    def test_quantify_scheduler_not_installed(self):
        with self.assertRaisesRegex(
            Exception, "quantify-scheduler is not installed, or cannot be installed on your system"
        ):
            quantify_scheduler_exporter.export(unittest.mock.MagicMock())<|MERGE_RESOLUTION|>--- conflicted
+++ resolved
@@ -6,11 +6,7 @@
 
 from opensquirrel.common import ATOL
 from opensquirrel.default_gates import CCZ, CZ, SWAP, H, Ry, Rz, X
-<<<<<<< HEAD
-from opensquirrel.export import quantify_scheduler_exporter
-=======
 from opensquirrel.exporter import quantify_scheduler_exporter
->>>>>>> 8c7d1c1a
 from opensquirrel.squirrel_ir import BlochSphereRotation, Float, Gate, Qubit, SquirrelIR
 
 
