--- conflicted
+++ resolved
@@ -17,18 +17,7 @@
 
         circuit = builder.to_circuit()
 
-<<<<<<< HEAD
-        self.assertEqual(circuit.qubit_register_size, 3)
-        self.assertEqual(circuit.qubit_register_name, "q")
-        self.assertEqual(
-            circuit.squirrel_ir.statements,
-            [
-                H(Qubit(0)),
-                CNOT(Qubit(0), Qubit(1)),
-            ],
-        )
-=======
-        assert circuit.number_of_qubits == 2
+        assert circuit.qubit_register_size == 2
         assert circuit.qubit_register_name == "q"
         assert circuit.squirrel_ir.statements == [
             Comment("A single line comment."),
@@ -42,7 +31,7 @@
 
         circuit = builder.to_circuit()
 
-        assert circuit.number_of_qubits == 1
+        assert circuit.qubit_register_size == 1
         assert circuit.qubit_register_name == "q"
         assert circuit.squirrel_ir.statements == [
             Measure(Qubit(0)),
@@ -58,7 +47,7 @@
 
         circuit = builder.to_circuit()
 
-        assert circuit.number_of_qubits == 2
+        assert circuit.qubit_register_size == 2
         assert circuit.qubit_register_name == "q"
         assert circuit.squirrel_ir.statements == [
             H(Qubit(0)),
@@ -66,7 +55,6 @@
             Measure(Qubit(0)),
             Measure(Qubit(1)),
         ]
->>>>>>> f95a9504
 
     def test_chain(self):
         builder = CircuitBuilder(3)
