--- conflicted
+++ resolved
@@ -83,14 +83,8 @@
     def test_wrong_number_of_arguments(self) -> None:
         builder = CircuitBuilder(3)
 
-<<<<<<< HEAD
-        with pytest.raises(TypeError) as exception_info:
-            builder.H(Qubit(0), Qubit(1))
-        assert re.search(r"H\(\) takes 1 positional argument but 2 were given", str(exception_info.value))
-=======
         with pytest.raises(TypeError, match="H\(\) takes 1 positional argument but 2 were given"):
             builder.H(0, 1)
->>>>>>> 35679306
 
     def test_decoupling_circuit_and_builder(self) -> None:
         builder = CircuitBuilder(1)
@@ -103,11 +97,4 @@
 
         circuit = builder.H(0).CNOT(0, 1).to_circuit()
 
-<<<<<<< HEAD
-        assert circuit.ir.statements == [
-            H(Qubit(0)),
-            CNOT(Qubit(0), Qubit(1)),
-        ]
-=======
-        assert circuit.ir.statements == [H(0), CNOT(0, 1)]
->>>>>>> 35679306
+        assert circuit.ir.statements == [H(0), CNOT(0, 1)]