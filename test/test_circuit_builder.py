--- conflicted
+++ resolved
@@ -83,31 +83,8 @@
     def test_wrong_number_of_arguments(self) -> None:
         builder = CircuitBuilder(3)
 
-<<<<<<< HEAD
-        with pytest.raises(TypeError) as exception_info:
-            builder.H(Qubit(0), Qubit(1))
-        assert re.search(
-            r"H\(\) takes 1 positional argument but 2 were given",
-            str(exception_info.value),
-        )
-
-    def test_wrong_argument_type(self) -> None:
-        builder = CircuitBuilder(3)
-
-        with pytest.raises(TypeError) as exception_info:
-            builder.H(0)
-
-        assert re.search(
-            "wrong argument type for instruction `H`, got <class 'int'> but expected <class 'opensquirrel.ir.Qubit'>",
-            str(exception_info.value),
-        ) or re.search(
-            "wrong argument type for instruction `H`, got <class 'int'> but expected Qubit",
-            str(exception_info.value),
-        )
-=======
         with pytest.raises(TypeError, match=".* takes 1 positional argument but 2 were given"):
             builder.H(0, 1)
->>>>>>> f541e8cf
 
     def test_decoupling_circuit_and_builder(self) -> None:
         builder = CircuitBuilder(1)
