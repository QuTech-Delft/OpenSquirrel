import unittest

from opensquirrel.decomposer import general_decomposer
from opensquirrel.decomposer.general_decomposer import Decomposer, check_valid_replacement
from opensquirrel.default_gates import *
from opensquirrel.squirrel_ir import Comment, Qubit, SquirrelIR


class ReplacerTest(unittest.TestCase):
    @staticmethod
    def test_check_valid_replacement():
        check_valid_replacement(BlochSphereRotation.identity(Qubit(0)), [BlochSphereRotation.identity(Qubit(0))])

        check_valid_replacement(
            BlochSphereRotation.identity(Qubit(0)),
            [BlochSphereRotation.identity(Qubit(0)), BlochSphereRotation.identity(Qubit(0))],
        )

        check_valid_replacement(BlochSphereRotation.identity(Qubit(0)), [H(Qubit(0)), H(Qubit(0))])

        check_valid_replacement(H(Qubit(0)), [H(Qubit(0)), H(Qubit(0)), H(Qubit(0))])

        check_valid_replacement(
            CNOT(Qubit(0), Qubit(1)), [CNOT(Qubit(0), Qubit(1)), BlochSphereRotation.identity(Qubit(0))]
        )

        # Arbitrary global phase change is not considered an issue.
        check_valid_replacement(
            CNOT(Qubit(0), Qubit(1)),
            [CNOT(Qubit(0), Qubit(1)), BlochSphereRotation(Qubit(0), angle=0, axis=(1, 0, 0), phase=621.6546)],
        )

    def test_check_valid_replacement_wrong_qubit(self):
        with self.assertRaisesRegex(Exception, r"Replacement for gate H does not seem to operate on the right qubits"):
            check_valid_replacement(H(Qubit(0)), [H(Qubit(1))])

        with self.assertRaisesRegex(
            Exception, r"Replacement for gate CNOT does not seem to operate on the right qubits"
        ):
            check_valid_replacement(CNOT(Qubit(0), Qubit(1)), [CNOT(Qubit(2), Qubit(1))])

        with self.assertRaisesRegex(Exception, r"Replacement for gate CNOT does not preserve the quantum state"):
            check_valid_replacement(CNOT(Qubit(0), Qubit(1)), [CNOT(Qubit(1), Qubit(0))])

    def test_check_valid_replacement_cnot_as_sqrt_swap(self):
        # https://en.wikipedia.org/wiki/Quantum_logic_gate#/media/File:Qcircuit_CNOTsqrtSWAP2.svg
        c = Qubit(0)
        t = Qubit(1)
        check_valid_replacement(
            CNOT(control=c, target=t),
            [
                Ry(t, Float(math.pi / 2)),
                sqrtSWAP(c, t),
                Z(c),
                sqrtSWAP(c, t),
                Rz(c, Float(-math.pi / 2)),
                Rz(t, Float(-math.pi / 2)),
                Ry(t, Float(-math.pi / 2)),
            ],
        )

        with self.assertRaisesRegex(Exception, r"Replacement for gate CNOT does not preserve the quantum state"):
            check_valid_replacement(
                CNOT(control=c, target=t),
                [
                    Ry(t, Float(math.pi / 2)),
                    sqrtSWAP(c, t),
                    Z(c),
                    sqrtSWAP(c, t),
                    Rz(c, Float(-math.pi / 2 + 0.01)),
                    Rz(t, Float(-math.pi / 2)),
                    Ry(t, Float(-math.pi / 2)),
                ],
            )

        with self.assertRaisesRegex(
            Exception, r"Replacement for gate CNOT does not seem to operate on the right qubits"
        ):
            check_valid_replacement(
                CNOT(control=c, target=t),
                [
                    Ry(t, Float(math.pi / 2)),
                    sqrtSWAP(c, t),
                    Z(c),
                    sqrtSWAP(c, Qubit(2)),
                    Rz(c, Float(-math.pi / 2 + 0.01)),
                    Rz(t, Float(-math.pi / 2)),
                    Ry(t, Float(-math.pi / 2)),
                ],
            )

    def test_check_valid_replacement_large_number_of_qubits(self):
        # If we were building the whole circuit matrix, this would run out of memory.
        check_valid_replacement(H(Qubit(9234687)), [Y90(Qubit(9234687)), X(Qubit(9234687))])

        with self.assertRaisesRegex(Exception, r"Replacement for gate H does not seem to operate on the right qubits"):
            check_valid_replacement(H(Qubit(9234687)), [Y90(Qubit(698446519)), X(Qubit(9234687))])

        with self.assertRaisesRegex(Exception, r"Replacement for gate H does not preserve the quantum state"):
            check_valid_replacement(H(Qubit(9234687)), [Y90(Qubit(9234687)), X(Qubit(9234687)), X(Qubit(9234687))])

    def test_replace_generic(self):
        squirrel_ir = SquirrelIR(number_of_qubits=3, qubit_register_name="test")

        squirrel_ir.add_gate(H(Qubit(0)))
        squirrel_ir.add_gate(CNOT(Qubit(0), Qubit(1)))

        # A simple decomposer function that adds identities before and after single-qubit gates.
        class TestDecomposer(Decomposer):
            def decompose(self, g: Gate) -> [Gate]:
                if isinstance(g, BlochSphereRotation):
                    return [BlochSphereRotation.identity(g.qubit), g, BlochSphereRotation.identity(g.qubit)]

                return [g]

        general_decomposer.decompose(squirrel_ir, decomposer=TestDecomposer())

        expected_ir = SquirrelIR(number_of_qubits=3, qubit_register_name="test")

        expected_ir.add_gate(BlochSphereRotation.identity(Qubit(0)))
        expected_ir.add_gate(H(Qubit(0)))
        expected_ir.add_gate(BlochSphereRotation.identity(Qubit(0)))
        expected_ir.add_gate(CNOT(Qubit(0), Qubit(1)))

        self.assertEqual(expected_ir, squirrel_ir)

    def test_replace(self):
        squirrel_ir = SquirrelIR(number_of_qubits=3, qubit_register_name="test")

        squirrel_ir.add_gate(H(Qubit(0)))
        squirrel_ir.add_comment(Comment("Test comment."))

<<<<<<< HEAD
        replacer.replace(squirrel_ir, H, lambda q: [Y90(q), X(q)])
=======
        general_decomposer.replace(squirrel_ir, H, lambda q: [Y90(q), X(q)])
>>>>>>> 8c7d1c1a

        expected_ir = SquirrelIR(number_of_qubits=3, qubit_register_name="test")

        expected_ir.add_gate(Y90(Qubit(0)))
        expected_ir.add_gate(X(Qubit(0)))
        expected_ir.add_comment(Comment("Test comment."))

        self.assertEqual(expected_ir, squirrel_ir)


if __name__ == "__main__":
    unittest.main()<|MERGE_RESOLUTION|>--- conflicted
+++ resolved
@@ -130,11 +130,7 @@
         squirrel_ir.add_gate(H(Qubit(0)))
         squirrel_ir.add_comment(Comment("Test comment."))
 
-<<<<<<< HEAD
-        replacer.replace(squirrel_ir, H, lambda q: [Y90(q), X(q)])
-=======
         general_decomposer.replace(squirrel_ir, H, lambda q: [Y90(q), X(q)])
->>>>>>> 8c7d1c1a
 
         expected_ir = SquirrelIR(number_of_qubits=3, qubit_register_name="test")
 
