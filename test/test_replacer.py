--- conflicted
+++ resolved
@@ -1,15 +1,9 @@
 import unittest
-<<<<<<< HEAD
 
+from opensquirrel.DefaultGates import DefaultGates
 from opensquirrel.Replacer import Replacer
 from opensquirrel.SquirrelAST import SquirrelAST
-from test.TestGates import TEST_GATES
 
-=======
-from src.DefaultGates import DefaultGates
-from src.SquirrelAST import SquirrelAST
-from src.Replacer import Replacer
->>>>>>> 2a567ae0
 
 def hadamard_decomposition(q):
     return [
