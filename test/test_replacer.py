from __future__ import annotations

import math

import pytest

from opensquirrel import CircuitBuilder
<<<<<<< HEAD
from opensquirrel.decomposer.general_decomposer import (Decomposer,
                                                        check_gate_replacement,
                                                        decompose, replace)
from opensquirrel.default_gates import (CNOT, Y90, BlochSphereRotation, H, I,
                                        Ry, Rz, X, Z, sqrtSWAP)
=======
from opensquirrel.decomposer.general_decomposer import (
    Decomposer,
    check_gate_replacement,
    decompose,
    replace,
)
from opensquirrel.default_gates import (
    CNOT,
    Y90,
    BlochSphereRotation,
    H,
    I,
    Ry,
    Rz,
    X,
    Z,
    sqrtSWAP,
)
>>>>>>> dc2d9570
from opensquirrel.ir import Float, Gate, Qubit


class TestCheckGateReplacement:
    @pytest.mark.parametrize(
        ("gate", "replacement_gates"),
        [
            (I(Qubit(0)), [I(Qubit(0))]),
            (I(Qubit(0)), [I(Qubit(0)), I(Qubit(0))]),
            (I(Qubit(0)), [H(Qubit(0)), H(Qubit(0))]),
            (H(Qubit(0)), [H(Qubit(0)), H(Qubit(0)), H(Qubit(0))]),
            (CNOT(Qubit(0), Qubit(1)), [CNOT(Qubit(0), Qubit(1)), I(Qubit(0))]),
            # Arbitrary global phase change is not considered an issue.
            (
                CNOT(Qubit(0), Qubit(1)),
                [CNOT(Qubit(0), Qubit(1)), BlochSphereRotation(Qubit(0), angle=0, axis=(1, 0, 0), phase=621.6546)],
            ),
        ],
    )
    def test_valid_replacement(self, gate: Gate, replacement_gates: list[Gate]) -> None:
        check_gate_replacement(gate, replacement_gates)

    @pytest.mark.parametrize(
        ("gate", "replacement_gates", "error_msg"),
        [
            (H(Qubit(0)), [H(Qubit(1))], "replacement for gate H does not seem to operate on the right qubits"),
            (
                CNOT(Qubit(0), Qubit(1)),
                [CNOT(Qubit(2), Qubit(1))],
                "replacement for gate CNOT does not seem to operate on the right qubits",
            ),
            (
                CNOT(Qubit(0), Qubit(1)),
                [CNOT(Qubit(1), Qubit(0))],
                "replacement for gate CNOT does not preserve the quantum state",
            ),
        ],
    )
    def test_wrong_qubit(self, gate: Gate, replacement_gates: list[Gate], error_msg: str) -> None:
        with pytest.raises(ValueError, match=error_msg):
            check_gate_replacement(gate, replacement_gates)

    def test_cnot_as_sqrt_swap(self) -> None:
        # https://en.wikipedia.org/wiki/Quantum_logic_gate#/media/File:Qcircuit_CNOTsqrtSWAP2.svg
        c = Qubit(0)
        t = Qubit(1)
        check_gate_replacement(
            CNOT(control=c, target=t),
            [
                Ry(t, Float(math.pi / 2)),
                sqrtSWAP(c, t),
                Z(c),
                sqrtSWAP(c, t),
                Rz(c, Float(-math.pi / 2)),
                Rz(t, Float(-math.pi / 2)),
                Ry(t, Float(-math.pi / 2)),
            ],
        )

        with pytest.raises(ValueError, match="replacement for gate CNOT does not preserve the quantum state"):
            check_gate_replacement(
                CNOT(control=c, target=t),
                [
                    Ry(t, Float(math.pi / 2)),
                    sqrtSWAP(c, t),
                    Z(c),
                    sqrtSWAP(c, t),
                    Rz(c, Float(-math.pi / 2 + 0.01)),
                    Rz(t, Float(-math.pi / 2)),
                    Ry(t, Float(-math.pi / 2)),
                ],
            )

        with pytest.raises(ValueError, match="replacement for gate CNOT does not seem to operate on the right qubits"):
            check_gate_replacement(
                CNOT(control=c, target=t),
                [
                    Ry(t, Float(math.pi / 2)),
                    sqrtSWAP(c, t),
                    Z(c),
                    sqrtSWAP(c, Qubit(2)),
                    Rz(c, Float(-math.pi / 2 + 0.01)),
                    Rz(t, Float(-math.pi / 2)),
                    Ry(t, Float(-math.pi / 2)),
                ],
            )

    def test_large_number_of_qubits(self) -> None:
        # If we were building the whole circuit matrix, this would run out of memory.
        check_gate_replacement(H(Qubit(9234687)), [Y90(Qubit(9234687)), X(Qubit(9234687))])

        with pytest.raises(ValueError, match="replacement for gate H does not seem to operate on the right qubits"):
            check_gate_replacement(H(Qubit(9234687)), [Y90(Qubit(698446519)), X(Qubit(9234687))])

        with pytest.raises(ValueError, match="replacement for gate H does not preserve the quantum state"):
            check_gate_replacement(H(Qubit(9234687)), [Y90(Qubit(9234687)), X(Qubit(9234687)), X(Qubit(9234687))])


class TestReplacer:
    def test_replace_generic(self) -> None:
        builder1 = CircuitBuilder(3)
        builder1.H(Qubit(0))
        builder1.CNOT(Qubit(0), Qubit(1))
        circuit = builder1.to_circuit()

        # A simple decomposer function that adds identities before and after single-qubit gates.
        class TestDecomposer(Decomposer):
            def decompose(self, g: Gate) -> list[Gate]:
                if isinstance(g, BlochSphereRotation):
                    return [I(g.qubit), g, I(g.qubit)]
                return [g]

        decompose(circuit.ir, decomposer=TestDecomposer())

        builder2 = CircuitBuilder(3)
        builder2.I(Qubit(0))
        builder2.H(Qubit(0))
        builder2.I(Qubit(0))
        builder2.CNOT(Qubit(0), Qubit(1))
        expected_circuit = builder2.to_circuit()

        assert expected_circuit == circuit

    def test_replace(self) -> None:
        builder1 = CircuitBuilder(3)
        builder1.H(Qubit(0))
        builder1.comment("Test comment.")
        circuit = builder1.to_circuit()

        replace(circuit.ir, H, lambda q: [Y90(q), X(q)])

        builder2 = CircuitBuilder(3)
        builder2.Y90(Qubit(0))
        builder2.X(Qubit(0))
        builder2.comment("Test comment.")
        expected_circuit = builder2.to_circuit()

        assert expected_circuit == circuit<|MERGE_RESOLUTION|>--- conflicted
+++ resolved
@@ -5,13 +5,6 @@
 import pytest
 
 from opensquirrel import CircuitBuilder
-<<<<<<< HEAD
-from opensquirrel.decomposer.general_decomposer import (Decomposer,
-                                                        check_gate_replacement,
-                                                        decompose, replace)
-from opensquirrel.default_gates import (CNOT, Y90, BlochSphereRotation, H, I,
-                                        Ry, Rz, X, Z, sqrtSWAP)
-=======
 from opensquirrel.decomposer.general_decomposer import (
     Decomposer,
     check_gate_replacement,
@@ -30,7 +23,6 @@
     Z,
     sqrtSWAP,
 )
->>>>>>> dc2d9570
 from opensquirrel.ir import Float, Gate, Qubit
 
 
