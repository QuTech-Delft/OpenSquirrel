from __future__ import annotations

import math

import pytest

from opensquirrel import CircuitBuilder
<<<<<<< HEAD
from opensquirrel.decomposer.general_decomposer import (
    Decomposer,
    check_gate_replacement,
    decompose,
    replace,
)
=======
from opensquirrel.decomposer import Decomposer
from opensquirrel.decomposer.general_decomposer import check_gate_replacement, decompose, replace
>>>>>>> f541e8cf
from opensquirrel.default_gates import CNOT, Y90, H, I, Ry, Rz, X, Z, sqrtSWAP
from opensquirrel.ir import BlochSphereRotation, Float, Gate


class TestCheckGateReplacement:
    @pytest.mark.parametrize(
        ("gate", "replacement_gates"),
        [
            (I(0), [I(0)]),
            (I(0), [I(0), I(0)]),
            (I(0), [H(0), H(0)]),
            (H(0), [H(0), H(0), H(0)]),
            (CNOT(0, 1), [CNOT(0, 1), I(0)]),
            # Arbitrary global phase change is not considered an issue.
<<<<<<< HEAD
            (
                CNOT(Qubit(0), Qubit(1)),
                [
                    CNOT(Qubit(0), Qubit(1)),
                    BlochSphereRotation(
                        Qubit(0), angle=0, axis=(1, 0, 0), phase=621.6546
                    ),
                ],
            ),
=======
            (CNOT(0, 1), [CNOT(0, 1), BlochSphereRotation(0, angle=0, axis=(1, 0, 0), phase=621.6546)]),
>>>>>>> f541e8cf
        ],
    )
    def test_valid_replacement(self, gate: Gate, replacement_gates: list[Gate]) -> None:
        check_gate_replacement(gate, replacement_gates)

    @pytest.mark.parametrize(
        ("gate", "replacement_gates", "error_msg"),
        [
<<<<<<< HEAD
            (
                H(Qubit(0)),
                [H(Qubit(1))],
                "replacement for gate H does not seem to operate on the right qubits",
            ),
            (
                CNOT(Qubit(0), Qubit(1)),
                [CNOT(Qubit(2), Qubit(1))],
                "replacement for gate CNOT does not seem to operate on the right qubits",
            ),
            (
                CNOT(Qubit(0), Qubit(1)),
                [CNOT(Qubit(1), Qubit(0))],
                "replacement for gate CNOT does not preserve the quantum state",
            ),
=======
            (H(0), [H(1)], "replacement for gate H does not seem to operate on the right qubits"),
            (CNOT(0, 1), [CNOT(2, 1)], "replacement for gate CNOT does not seem to operate on the right qubits"),
            (CNOT(0, 1), [CNOT(1, 0)], "replacement for gate CNOT does not preserve the quantum state"),
>>>>>>> f541e8cf
        ],
    )
    def test_wrong_qubit(
        self, gate: Gate, replacement_gates: list[Gate], error_msg: str
    ) -> None:
        with pytest.raises(ValueError, match=error_msg):
            check_gate_replacement(gate, replacement_gates)

    def test_cnot_as_sqrt_swap(self) -> None:
        # https://en.wikipedia.org/wiki/Quantum_logic_gate#/media/File:Qcircuit_CNOTsqrtSWAP2.svg
        c = 0
        t = 1
        check_gate_replacement(
            CNOT(control=c, target=t),
            [
                Ry(t, Float(math.pi / 2)),
                sqrtSWAP(c, t),
                Z(c),
                sqrtSWAP(c, t),
                Rz(c, Float(-math.pi / 2)),
                Rz(t, Float(-math.pi / 2)),
                Ry(t, Float(-math.pi / 2)),
            ],
        )

        with pytest.raises(
            ValueError,
            match="replacement for gate CNOT does not preserve the quantum state",
        ):
            check_gate_replacement(
                CNOT(control=c, target=t),
                [
                    Ry(t, Float(math.pi / 2)),
                    sqrtSWAP(c, t),
                    Z(c),
                    sqrtSWAP(c, t),
                    Rz(c, Float(-math.pi / 2 + 0.01)),
                    Rz(t, Float(-math.pi / 2)),
                    Ry(t, Float(-math.pi / 2)),
                ],
            )

        with pytest.raises(
            ValueError,
            match="replacement for gate CNOT does not seem to operate on the right qubits",
        ):
            check_gate_replacement(
                CNOT(control=c, target=t),
                [
                    Ry(t, Float(math.pi / 2)),
                    sqrtSWAP(c, t),
                    Z(c),
                    sqrtSWAP(c, 2),
                    Rz(c, Float(-math.pi / 2 + 0.01)),
                    Rz(t, Float(-math.pi / 2)),
                    Ry(t, Float(-math.pi / 2)),
                ],
            )

    def test_large_number_of_qubits(self) -> None:
        # If we were building the whole circuit matrix, this would run out of memory.
<<<<<<< HEAD
        check_gate_replacement(
            H(Qubit(9234687)), [Y90(Qubit(9234687)), X(Qubit(9234687))]
        )

        with pytest.raises(
            ValueError,
            match="replacement for gate H does not seem to operate on the right qubits",
        ):
            check_gate_replacement(
                H(Qubit(9234687)), [Y90(Qubit(698446519)), X(Qubit(9234687))]
            )

        with pytest.raises(
            ValueError,
            match="replacement for gate H does not preserve the quantum state",
        ):
            check_gate_replacement(
                H(Qubit(9234687)),
                [Y90(Qubit(9234687)), X(Qubit(9234687)), X(Qubit(9234687))],
            )
=======
        check_gate_replacement(H(9234687), [Y90(9234687), X(9234687)])

        with pytest.raises(ValueError, match="replacement for gate H does not seem to operate on the right qubits"):
            check_gate_replacement(H(9234687), [Y90(698446519), X(9234687)])

        with pytest.raises(ValueError, match="replacement for gate H does not preserve the quantum state"):
            check_gate_replacement(H(9234687), [Y90(9234687), X(9234687), X(9234687)])
>>>>>>> f541e8cf


class TestReplacer:
    def test_replace_generic(self) -> None:
        builder1 = CircuitBuilder(3)
        builder1.H(0)
        builder1.CNOT(0, 1)
        circuit = builder1.to_circuit()

        # A simple decomposer function that adds identities before and after single-qubit gates.
        class TestDecomposer(Decomposer):
            def decompose(self, g: Gate) -> list[Gate]:
                if isinstance(g, BlochSphereRotation):
                    return [I(g.qubit), g, I(g.qubit)]
                return [g]

        decompose(circuit.ir, decomposer=TestDecomposer())

        builder2 = CircuitBuilder(3)
        builder2.I(0)
        builder2.H(0)
        builder2.I(0)
        builder2.CNOT(0, 1)
        expected_circuit = builder2.to_circuit()

        assert expected_circuit == circuit

    def test_replace(self) -> None:
        builder1 = CircuitBuilder(3)
        builder1.H(0)
        builder1.comment("Test comment.")
        circuit = builder1.to_circuit()

        replace(circuit.ir, H, lambda q: [Y90(q), X(q)])

        builder2 = CircuitBuilder(3)
        builder2.Y90(0)
        builder2.X(0)
        builder2.comment("Test comment.")
        expected_circuit = builder2.to_circuit()

        assert expected_circuit == circuit<|MERGE_RESOLUTION|>--- conflicted
+++ resolved
@@ -5,17 +5,8 @@
 import pytest
 
 from opensquirrel import CircuitBuilder
-<<<<<<< HEAD
-from opensquirrel.decomposer.general_decomposer import (
-    Decomposer,
-    check_gate_replacement,
-    decompose,
-    replace,
-)
-=======
 from opensquirrel.decomposer import Decomposer
 from opensquirrel.decomposer.general_decomposer import check_gate_replacement, decompose, replace
->>>>>>> f541e8cf
 from opensquirrel.default_gates import CNOT, Y90, H, I, Ry, Rz, X, Z, sqrtSWAP
 from opensquirrel.ir import BlochSphereRotation, Float, Gate
 
@@ -30,19 +21,7 @@
             (H(0), [H(0), H(0), H(0)]),
             (CNOT(0, 1), [CNOT(0, 1), I(0)]),
             # Arbitrary global phase change is not considered an issue.
-<<<<<<< HEAD
-            (
-                CNOT(Qubit(0), Qubit(1)),
-                [
-                    CNOT(Qubit(0), Qubit(1)),
-                    BlochSphereRotation(
-                        Qubit(0), angle=0, axis=(1, 0, 0), phase=621.6546
-                    ),
-                ],
-            ),
-=======
             (CNOT(0, 1), [CNOT(0, 1), BlochSphereRotation(0, angle=0, axis=(1, 0, 0), phase=621.6546)]),
->>>>>>> f541e8cf
         ],
     )
     def test_valid_replacement(self, gate: Gate, replacement_gates: list[Gate]) -> None:
@@ -51,32 +30,12 @@
     @pytest.mark.parametrize(
         ("gate", "replacement_gates", "error_msg"),
         [
-<<<<<<< HEAD
-            (
-                H(Qubit(0)),
-                [H(Qubit(1))],
-                "replacement for gate H does not seem to operate on the right qubits",
-            ),
-            (
-                CNOT(Qubit(0), Qubit(1)),
-                [CNOT(Qubit(2), Qubit(1))],
-                "replacement for gate CNOT does not seem to operate on the right qubits",
-            ),
-            (
-                CNOT(Qubit(0), Qubit(1)),
-                [CNOT(Qubit(1), Qubit(0))],
-                "replacement for gate CNOT does not preserve the quantum state",
-            ),
-=======
             (H(0), [H(1)], "replacement for gate H does not seem to operate on the right qubits"),
             (CNOT(0, 1), [CNOT(2, 1)], "replacement for gate CNOT does not seem to operate on the right qubits"),
             (CNOT(0, 1), [CNOT(1, 0)], "replacement for gate CNOT does not preserve the quantum state"),
->>>>>>> f541e8cf
         ],
     )
-    def test_wrong_qubit(
-        self, gate: Gate, replacement_gates: list[Gate], error_msg: str
-    ) -> None:
+    def test_wrong_qubit(self, gate: Gate, replacement_gates: list[Gate], error_msg: str) -> None:
         with pytest.raises(ValueError, match=error_msg):
             check_gate_replacement(gate, replacement_gates)
 
@@ -97,10 +56,7 @@
             ],
         )
 
-        with pytest.raises(
-            ValueError,
-            match="replacement for gate CNOT does not preserve the quantum state",
-        ):
+        with pytest.raises(ValueError, match="replacement for gate CNOT does not preserve the quantum state"):
             check_gate_replacement(
                 CNOT(control=c, target=t),
                 [
@@ -114,10 +70,7 @@
                 ],
             )
 
-        with pytest.raises(
-            ValueError,
-            match="replacement for gate CNOT does not seem to operate on the right qubits",
-        ):
+        with pytest.raises(ValueError, match="replacement for gate CNOT does not seem to operate on the right qubits"):
             check_gate_replacement(
                 CNOT(control=c, target=t),
                 [
@@ -133,28 +86,6 @@
 
     def test_large_number_of_qubits(self) -> None:
         # If we were building the whole circuit matrix, this would run out of memory.
-<<<<<<< HEAD
-        check_gate_replacement(
-            H(Qubit(9234687)), [Y90(Qubit(9234687)), X(Qubit(9234687))]
-        )
-
-        with pytest.raises(
-            ValueError,
-            match="replacement for gate H does not seem to operate on the right qubits",
-        ):
-            check_gate_replacement(
-                H(Qubit(9234687)), [Y90(Qubit(698446519)), X(Qubit(9234687))]
-            )
-
-        with pytest.raises(
-            ValueError,
-            match="replacement for gate H does not preserve the quantum state",
-        ):
-            check_gate_replacement(
-                H(Qubit(9234687)),
-                [Y90(Qubit(9234687)), X(Qubit(9234687)), X(Qubit(9234687))],
-            )
-=======
         check_gate_replacement(H(9234687), [Y90(9234687), X(9234687)])
 
         with pytest.raises(ValueError, match="replacement for gate H does not seem to operate on the right qubits"):
@@ -162,7 +93,6 @@
 
         with pytest.raises(ValueError, match="replacement for gate H does not preserve the quantum state"):
             check_gate_replacement(H(9234687), [Y90(9234687), X(9234687), X(9234687)])
->>>>>>> f541e8cf
 
 
 class TestReplacer:
