--- conflicted
+++ resolved
@@ -3,15 +3,6 @@
 import pytest
 
 from opensquirrel import CircuitBuilder
-<<<<<<< HEAD
-=======
-from opensquirrel.decomposer import Decomposer
-from opensquirrel.decomposer.general_decomposer import (
-    check_gate_replacement,
-    decompose,
-    replace,
-)
->>>>>>> ec62dd28
 from opensquirrel.default_gates import CNOT, Y90, H, I, X
 from opensquirrel.ir import BlochSphereRotation, Gate
 from opensquirrel.passes.decomposer import Decomposer
