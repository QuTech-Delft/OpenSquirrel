--- conflicted
+++ resolved
@@ -32,13 +32,8 @@
 
 qubit[3] q
 
-<<<<<<< HEAD
 H q[0]
-CR q[0], q[1], 1.234
-=======
-H myqubitsregister[0]
-CR(1.234) myqubitsregister[0], myqubitsregister[1]
->>>>>>> f95a9504
+CR(1.234) q[0], q[1]
 """,
         )
 
