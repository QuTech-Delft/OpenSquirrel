--- conflicted
+++ resolved
@@ -71,7 +71,7 @@
 Rz(1.5707963) q[0]
 Rz(3.1415927) q[1]
 X90 q[1]
-Rz(1.572389) q[1]
+Rz(1.5723889) q[1]
 X90 q[1]
 Rz(3.1415927) q[1]
 """,
@@ -82,9 +82,6 @@
             """
             version 3.0
 
-<<<<<<< HEAD
-        output = str(myCircuit)
-=======
             qubit[3] q
             bit[3] b
 
@@ -100,48 +97,19 @@
         )
         circuit.merge_single_qubit_gates()
         circuit.decompose(decomposer=McKayDecomposer)
->>>>>>> 4fb58d2a
-        self.assertEqual(
-            str(circuit),
-            """version 3.0
-
-<<<<<<< HEAD
-qubit[3] qreg
-
-Rz(3.1415927) qreg[0]
-X90 qreg[0]
-Rz(1.9115927) qreg[0]
-X90 qreg[0]
-Rz(3.1415927) qreg[1]
-X90 qreg[1]
-Rz(2.372389) qreg[1]
-X90 qreg[1]
-Rz(3.1415927) qreg[1]
-CZ qreg[0], qreg[1]
-Rz(1.5707963) qreg[0]
-X90 qreg[0]
-Rz(0.84159265) qreg[0]
-X90 qreg[0]
-Rz(1.5707963) qreg[0]
-Rz(3.1415927) qreg[1]
-X90 qreg[1]
-Rz(1.5723889) qreg[1]
-X90 qreg[1]
-Rz(3.1415927) qreg[1]
-=======
+        self.assertEqual(
+            str(circuit),
+            """version 3.0
+
 qubit[3] q
 
 Rz(1.5707963) q[0]
 X90 q[0]
 Rz(2.9415927) q[0]
 X90 q[0]
-Rz(3.1415927) q[0]
+Rz(3.1415926) q[0]
 CNOT q[1], q[0]
-Rz(-2.3521427) q[0]
-X90 q[0]
-Rz(3.1415927) q[0]
-X90 q[0]
-Rz(0.78945) q[0]
+Rz(1.5789) q[0]
 CNOT q[1], q[0]
 measure q[0]
 Rz(3.1415927) q[2]
@@ -149,12 +117,7 @@
 Rz(0.80159265) q[2]
 X90 q[2]
 measure q[2]
-Rz(-1.8561945) q[1]
-X90 q[1]
-Rz(3.1415927) q[1]
-X90 q[1]
-Rz(1.2853981) q[1]
->>>>>>> 4fb58d2a
+Rz(2.5707963) q[1]
 """,
         )
 
@@ -180,25 +143,6 @@
             str(circuit),
             """version 3.0
 
-<<<<<<< HEAD
-qubit[3] qreg
-
-Rz(1.5707963) qreg[0]
-X90 qreg[0]
-Rz(2.9415927) qreg[0]
-X90 qreg[0]
-Rz(3.1415926) qreg[0]
-CNOT qreg[1], qreg[0]
-Rz(1.5789) qreg[0]
-CNOT qreg[1], qreg[0]
-Rz(3.1415927) qreg[2]
-X90 qreg[2]
-Rz(0.80159265) qreg[2]
-X90 qreg[2]
-Rz(2.5707963) qreg[1]
-measure qreg[0]
-measure qreg[2]
-=======
 qubit[3] q
 
 X90 q[0]
@@ -213,7 +157,6 @@
 Rz(1.5707963) q[2]
 X90 q[2]
 measure q[2]
->>>>>>> 4fb58d2a
 """,
         )
 
@@ -336,7 +279,7 @@
             /* This is a multi-
             line comment block */
 
-            qubit[4] q   // Qubit (register) declaration
+            qubit[4] q
 
             // Let us create a Bell state on 2 qubits and a |+> state on the third qubit
 
@@ -358,15 +301,9 @@
         circuit.merge_single_qubit_gates()
         circuit.decompose(decomposer=McKayDecomposer)
 
-<<<<<<< HEAD
-        myCircuit.decompose(decomposer=McKayDecomposer)
-        output = str(myCircuit)
-        expected = """version 3.0
-=======
-        self.assertEqual(
-            str(circuit),
-            """version 3.0
->>>>>>> 4fb58d2a
+        self.assertEqual(
+            str(circuit),
+            """version 3.0
 
 qubit[4] q
 
@@ -391,13 +328,8 @@
 Rz(1.5707963) q[1]
 X90 q[1]
 Rz(3.1415927) q[1]
-<<<<<<< HEAD
-"""
-        self.assertEqual(output, expected)
-=======
-""",
-        )
->>>>>>> 4fb58d2a
+""",
+        )
 
     def test_libqasm_error(self):
         with self.assertRaisesRegex(
@@ -490,26 +422,27 @@
                 ],
             )
 
-    def test_H_identity_integration(self):
-        myCircuit = Circuit.from_string(
-            """
-            version 3.0
-
-            qubit[1] q   // Qubit (register) declaration
-
-            Y90 q[0]
-            X q[0]
-            """
-        )
-        myCircuit.merge_single_qubit_gates()
-        output = str(myCircuit)
-        expected = """version 3.0
+    def test_merge_y90_x_to_h(self):
+        circuit = Circuit.from_string(
+            """
+            version 3.0
+
+            qubit q
+
+            Y90 q
+            X q
+            """
+        )
+        circuit.merge_single_qubit_gates()
+        self.assertEqual(
+            str(circuit),
+            """version 3.0
 
 qubit[1] q
 
 H q[0]
-"""
-        self.assertEqual(expected, output)
+""",
+        )
 
 
 if __name__ == "__main__":
