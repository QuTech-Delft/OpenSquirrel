# This integration test also serves as example and code documentation.

import importlib.util
import unittest

from opensquirrel.circuit import Circuit
from opensquirrel.decomposer.cnot_decomposer import CNOTDecomposer
from opensquirrel.decomposer.mckay_decomposer import McKayDecomposer
from opensquirrel.decomposer.zyz_decomposer import ZYZDecomposer
from opensquirrel.default_gates import *
from opensquirrel.exporter.export_format import ExportFormat


class IntegrationTest(unittest.TestCase):
    def test_simple(self):
        myCircuit = Circuit.from_string(
            """
                version 3.0

                qubit[3] qreg

                Ry qreg[0], 1.23
                Ry qreg[1], 2.34
                CNOT qreg[0], qreg[1]
                Rx qreg[0], -2.3
                Ry qreg[1], -3.14
            """
        )

        #    Decompose CNOT as
        #
        #    -----•-----        ------- Z -------
        #         |        ==           |
        #    -----⊕----         --- H --•-- H ---
        #

        myCircuit.replace(
            CNOT,
            lambda control, target: [
                H(target),
                CZ(control, target),
                H(target),
            ],
        )

        # Do 1q-gate fusion and decomposer with McKay decomposition.

        myCircuit.merge_single_qubit_gates()

        myCircuit.decompose(decomposer=McKayDecomposer)

        # Write the transformed circuit as a cQasm3 string.

        output = str(myCircuit)

        self.assertEqual(
            output,
            """version 3.0

qubit[3] qreg

Rz qreg[0], 3.1415927
X90 qreg[0]
Rz qreg[0], 1.9115927
X90 qreg[0]
Rz qreg[1], 3.1415927
X90 qreg[1]
Rz qreg[1], 2.372389
X90 qreg[1]
Rz qreg[1], 3.1415927
CZ qreg[0], qreg[1]
Rz qreg[0], 1.5707963
X90 qreg[0]
Rz qreg[0], 0.84159265
X90 qreg[0]
Rz qreg[0], 1.5707963
Rz qreg[1], 3.1415927
X90 qreg[1]
Rz qreg[1], 1.572389
X90 qreg[1]
Rz qreg[1], 3.1415927
""",
        )

    def test_measurement(self):
        myCircuit = Circuit.from_string(
            """
                version 3.0

                qubit[3] qreg
<<<<<<< HEAD
                X qreg[0]
                Ry qreg[1], 2.34
                CNOT qreg[0], qreg[1]
                measure qreg[0, 2]
            """,
            use_libqasm=True,
        )
=======

                Ry qreg[2], 2.34
                Rz qreg[0], 1.5707963
                Ry qreg[0], -0.2
                CNOT qreg[1], qreg[0]
                Rz qreg[0], 1.5789
                CNOT qreg[1], qreg[0]
                Rz qreg[1], 2.5707963
                measure qreg[0,2]
            """,
        )
        myCircuit.merge_single_qubit_gates()
        myCircuit.decompose(decomposer=McKayDecomposer)
        self.assertEqual(
            str(myCircuit),
            """version 3.0

qubit[3] qreg

Rz qreg[0], 1.5707963
X90 qreg[0]
Rz qreg[0], 2.9415927
X90 qreg[0]
Rz qreg[0], 3.1415927
CNOT qreg[1], qreg[0]
Rz qreg[0], -2.3521427
X90 qreg[0]
Rz qreg[0], 3.1415927
X90 qreg[0]
Rz qreg[0], 0.78945
CNOT qreg[1], qreg[0]
Rz qreg[2], 3.1415927
X90 qreg[2]
Rz qreg[2], 0.80159265
X90 qreg[2]
Rz qreg[1], -1.8561945
X90 qreg[1]
Rz qreg[1], 3.1415927
X90 qreg[1]
Rz qreg[1], 1.2853981
measure qreg[0]
measure qreg[2]
""",
        )

    def test_consecutive_measurements(self):
        myCircuit = Circuit.from_string(
            """
                version 3.0

                qubit[3] qreg

                H qreg[0]
                H qreg[1]
                H qreg[2]
                measure qreg[0]
                measure qreg[1]
                measure qreg[2]
            """
        )
        myCircuit.merge_single_qubit_gates()
        myCircuit.decompose(decomposer=McKayDecomposer)
        self.assertEqual(
            str(myCircuit),
            """version 3.0

qubit[3] qreg

X90 qreg[0]
Rz qreg[0], 1.5707963
X90 qreg[0]
X90 qreg[1]
Rz qreg[1], 1.5707963
X90 qreg[1]
X90 qreg[2]
Rz qreg[2], 1.5707963
X90 qreg[2]
measure qreg[0]
measure qreg[1]
measure qreg[2]
""",
        )

    def test_measure_order(self):
        myCircuit = Circuit.from_string(
            """
                version 3.0

                qubit[2] qreg

                Rz qreg[1], -2.3561945
                Rz qreg[1], 1.5707963
                measure qreg[1,0]
            """
        )
        myCircuit.merge_single_qubit_gates()
        myCircuit.decompose(decomposer=McKayDecomposer)
        output = str(myCircuit)
        expected = """version 3.0

qubit[2] qreg

Rz qreg[1], 2.7488936
X90 qreg[1]
Rz qreg[1], 3.1415927
X90 qreg[1]
Rz qreg[1], -0.3926991
measure qreg[1]
measure qreg[0]
"""
        self.assertEqual(output, expected)
>>>>>>> 8c7d1c1a

    def test_qi(self):
        myCircuit = Circuit.from_string(
            """
            version 3.0

            // This is a single line comment which ends on the newline.
            // The cQASM string must begin with the version instruction (apart from any preceding comments).

            /* This is a multi-
            line comment block */

            qubit[4] q   // Qubit (register) declaration

            // Let us create a Bell state on 2 qubits and a |+> state on the third qubit

            H q[2]
            H q[1]
            H q[0]
            Rz q[0], 1.5707963
            Ry q[0], -0.2
            CNOT q[1], q[0]
            Rz q[0], 1.5789
            CNOT q[1], q[0]
            CNOT q[1], q[2]
            Rz q[1], 2.5707963
            CR q[2], q[3], 2.123
            Ry q[1], -1.5707963
<<<<<<< HEAD

=======
>>>>>>> 8c7d1c1a
            """
        )

        myCircuit.merge_single_qubit_gates()

        myCircuit.decompose(decomposer=McKayDecomposer)
        output = str(myCircuit)

        expected = """version 3.0

qubit[4] q

X90 q[1]
Rz q[1], 1.5707963
X90 q[1]
Rz q[0], -0.2
X90 q[0]
Rz q[0], 1.5707963
X90 q[0]
Rz q[0], 1.5707963
CNOT q[1], q[0]
Rz q[0], -2.3521427
X90 q[0]
Rz q[0], 3.1415927
X90 q[0]
Rz q[0], 0.78945
CNOT q[1], q[0]
X90 q[2]
Rz q[2], 1.5707963
X90 q[2]
CNOT q[1], q[2]
CR q[2], q[3], 2.123
Rz q[1], 2.5707963
X90 q[1]
Rz q[1], 1.5707964
X90 q[1]
Rz q[1], 3.1415927
"""

        self.assertEqual(output, expected)

    def test_libqasm_error(self):
        with self.assertRaisesRegex(
            Exception,
            r"Parsing error: Error at <unknown file name>:4:21\.\.23: failed to resolve instruction 'Ry' with argument pack \(qubit, float, int\)",
        ):
            Circuit.from_string(
                """
                    version 3.0
                    qubit[3] qreg
                    Ry qreg[0], 1.23, 1
                """,
            )

    def test_export_quantify_scheduler(self):
        myCircuit = Circuit.from_string(
            """
                version 3.0

                qubit[3] qreg

                H qreg[1]
                CZ qreg[0], qreg[1]
                CNOT qreg[0], qreg[1]
                CRk qreg[0], qreg[1], 4
                H qreg[0]
            """
        )

        myCircuit.decompose(decomposer=CNOTDecomposer)

        # Quantify-scheduler prefers CZ.
        myCircuit.replace(
            CNOT,
            lambda control, target: [
                H(target),
                CZ(control, target),
                H(target),
            ],
        )

        # Reduce gate count by single-qubit gate fusion.
        myCircuit.merge_single_qubit_gates()

        # FIXME: for best gate count we need a Z-XY decomposer.
        # See https://github.com/QuTech-Delft/OpenSquirrel/issues/98
        myCircuit.decompose(decomposer=ZYZDecomposer)

        if importlib.util.find_spec("quantify_scheduler") is None:
            with self.assertRaisesRegex(
                Exception, "quantify-scheduler is not installed, or cannot be installed on " "your system"
            ):
                myCircuit.export(fmt=ExportFormat.QUANTIFY_SCHEDULER)
        else:
            exported_schedule = myCircuit.export(fmt=ExportFormat.QUANTIFY_SCHEDULER)

            self.assertEqual(exported_schedule.name, "Exported OpenSquirrel circuit")

            operations = [
                exported_schedule.operations[schedulable["operation_id"]].name
                for schedulable in exported_schedule.schedulables.values()
            ]

            self.assertEqual(
                operations,
                [
                    "Rz(-180, 'qreg[1]')",
                    "Rxy(90, 90, 'qreg[1]')",
                    'CZ (qreg[0], qreg[1])',
                    "Rz(-180, 'qreg[1]')",
                    "Rxy(90, 90, 'qreg[1]')",
                    'CZ (qreg[0], qreg[1])',
                    "Rz(90, 'qreg[1]')",
                    "Rxy(11.25, 90, 'qreg[1]')",
                    "Rz(-90, 'qreg[1]')",
                    'CZ (qreg[0], qreg[1])',
                    "Rz(90, 'qreg[1]')",
                    "Rxy(-11.25, 90, 'qreg[1]')",
                    "Rz(-90, 'qreg[1]')",
                    'CZ (qreg[0], qreg[1])',
                    "Rz(11.25, 'qreg[0]')",
                    "Rxy(-90, 90, 'qreg[0]')",
                    "Rz(-180, 'qreg[0]')",
                    "Rz(-180, 'qreg[1]')",
                    "Rxy(90, 90, 'qreg[1]')",
                ],
            )


if __name__ == "__main__":
    unittest.main()<|MERGE_RESOLUTION|>--- conflicted
+++ resolved
@@ -88,15 +88,6 @@
                 version 3.0
 
                 qubit[3] qreg
-<<<<<<< HEAD
-                X qreg[0]
-                Ry qreg[1], 2.34
-                CNOT qreg[0], qreg[1]
-                measure qreg[0, 2]
-            """,
-            use_libqasm=True,
-        )
-=======
 
                 Ry qreg[2], 2.34
                 Rz qreg[0], 1.5707963
@@ -208,7 +199,6 @@
 measure qreg[0]
 """
         self.assertEqual(output, expected)
->>>>>>> 8c7d1c1a
 
     def test_qi(self):
         myCircuit = Circuit.from_string(
@@ -237,10 +227,6 @@
             Rz q[1], 2.5707963
             CR q[2], q[3], 2.123
             Ry q[1], -1.5707963
-<<<<<<< HEAD
-
-=======
->>>>>>> 8c7d1c1a
             """
         )
 
