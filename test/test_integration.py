# This integration test also serves as example and code documentation.
from __future__ import annotations

import importlib.util

import pytest

from opensquirrel.circuit import Circuit
from opensquirrel.ir import Measure
from opensquirrel.passes.decomposer import (
    CNOT2CZDecomposer,
    CNOTDecomposer,
    McKayDecomposer,
    SWAP2CNOTDecomposer,
    XYXDecomposer,
)
from opensquirrel.passes.exporter import ExportFormat
from opensquirrel.passes.merger import SingleQubitGatesMerger
from opensquirrel.passes.validator import PrimitiveGateValidator, RoutingValidator


def test_spin2plus_backend() -> None:
    qc = Circuit.from_string(
        """
        // Version statement
        version 3.0

        // This is a single line comment which ends on the newline.
        // The cQASM string must begin with the version instruction (apart from any preceding comments).

        /* This is a multi-
        line comment block */

        // (Qu)bit declaration
        qubit[2] q  // Sping-2+ has a 2-qubit register
        bit[4] b

        // Initialization
        init q

        // Single-qubit gates
        I q[0]
        H q[1]
        X q[0]
        X90 q[1]
        mX90 q[0]
        Y q[1]
        Y90 q[0]
        mY90 q[1]
        Z q[0]
        S q[1]
        Sdag q[0]
        T q[1]
        Tdag q[0]
        Rx(pi/2) q[1]
        Ry(pi/2) q[0]
        Rz(tau) q[1]

        // Mid-circuit measurement
        b[0,2] = measure q

        // Two-qubit gates
        CNOT q[0], q[1]
        CZ q[1], q[0]
        CR(pi) q[0], q[1]
        CRk(2) q[1], q[0]
        SWAP q[0], q[1]

        // Control instructions
        barrier q
        wait(3) q

        // Final measurement
        b[1,3] = measure q
        """,
    )

    """
    Spin-2+ chip topology:
        0 <--> 1
    """
    connectivity = {"0": [1], "1": [0]}
<<<<<<< HEAD
    native_gate_set = ["I", "X90", "mX90", "Y90", "mY90", "Rz", "CZ"]

    qc.validate(validator=RoutingValidator(connectivity))

    # Decompose 2-qubit gates to a decomposition where the 2-qubit interactions are captured by CNOT gates
    qc.decompose(decomposer=CNOTDecomposer())

    qc.decompose(decomposer=SWAP2CNOTDecomposer())

    # Decompose 2-qubit gates to a decomposition where the 2-qubit interactions are captured by CNOT gates
    qc.decompose(decomposer=CNOTDecomposer())

    # Replace CNOT gates with CZ gates
    qc.decompose(decomposer=CNOT2CZDecomposer())

    # Merge single-qubit gates
    qc.merge(merger=SingleQubitGatesMerger())

    # Decompose single-qubit gates to spin backend native gates with McKay decomposer
    qc.decompose(decomposer=McKayDecomposer())

    # Check whether the gates in the circuit match the native gate set of the backend
    qc.validate(validator=NativeGateValidator(native_gate_set))
=======
    primitive_gate_set = ["I", "X90", "mX90", "Y90", "mY90", "Rz", "CZ", "measure", "wait", "init", "barrier"]

    data = {
        "connectivity": connectivity,
        "primitive_gate_set": primitive_gate_set,
    }

    # Validate that the interactions in the circuit are possible given the chip topology
    qc.validate(validator=RoutingValidator(**data))  # type: ignore[arg-type]

    # Decompose SWAP gate into 3 CNOT gates
    qc.decompose(decomposer=SWAP2CNOTDecomposer(**data))
    #
    # # Decompose 2-qubit gates to a decomposition where the 2-qubit interactions are captured by CNOT gates
    qc.decompose(decomposer=CNOTDecomposer(**data))
    #
    # # Replace CNOT gates with CZ gates
    qc.decompose(decomposer=CNOT2CZDecomposer(**data))
    #
    # # Merge single-qubit gates
    qc.merge(merger=SingleQubitGatesMerger(**data))
    #
    # # Decompose single-qubit gates to primitive gates with McKay decomposer
    qc.decompose(decomposer=McKayDecomposer(**data))

    # Validate that the compiled circuit is composed of gates that are in the primitive gate set
    qc.validate(validator=PrimitiveGateValidator(**data))  # type: ignore[arg-type]

>>>>>>> ff6a483f
    assert (
        str(qc)
        == """version 3.0

qubit[2] q
bit[4] b

init q[0]
init q[1]
Rz(1.5707963) q[0]
X90 q[0]
Rz(0.78539813) q[0]
X90 q[0]
Rz(-1.5707964) q[0]
b[0] = measure q[0]
Rz(2.3561946) q[1]
X90 q[1]
Rz(-3.1415927) q[1]
b[2] = measure q[1]
Rz(1.5707963) q[1]
X90 q[1]
Rz(-1.5707963) q[1]
CZ q[0], q[1]
Rz(-1.5707963) q[1]
X90 q[1]
Rz(1.5707963) q[1]
Rz(3.1415927) q[0]
CZ q[1], q[0]
Rz(3.1415927) q[0]
Rz(3.1415927) q[1]
CZ q[0], q[1]
<<<<<<< HEAD
Rz(3.1415926) q[0]
Rz(-1.5707963) q[1]
X90 q[1]
Rz(2.3561946) q[1]
X90 q[1]
Rz(-1.5707963) q[1]
CZ q[0], q[1]
Rz(3.1415926) q[0]
Rz(0.78539816) q[0]
CZ q[0], q[1]
Rz(3.1415926) q[0]
=======
Rz(3.1415927) q[1]
Rz(2.3561944) q[0]
X90 q[0]
Rz(-1.5707963) q[0]
CZ q[1], q[0]
Rz(-1.5707963) q[0]
X90 q[0]
Rz(2.3561946) q[0]
X90 q[0]
Rz(-1.5707963) q[0]
CZ q[1], q[0]
Rz(-1.5707963) q[0]
X90 q[0]
Rz(1.5707963) q[0]
Rz(2.3561944) q[1]
X90 q[1]
Rz(-1.5707963) q[1]
CZ q[0], q[1]
>>>>>>> ff6a483f
Rz(-1.5707963) q[1]
X90 q[1]
Rz(1.5707963) q[1]
Rz(1.5707963) q[0]
X90 q[0]
Rz(-1.5707963) q[0]
CZ q[1], q[0]
Rz(-3.1415926) q[1]
Rz(-1.5707963) q[0]
X90 q[0]
Rz(1.5707963) q[0]
Rz(1.5707963) q[1]
X90 q[1]
Rz(-1.5707963) q[1]
CZ q[0], q[1]
<<<<<<< HEAD
Rz(3.1415926) q[0]
b[1] = measure q[0]
=======
>>>>>>> ff6a483f
Rz(-1.5707963) q[1]
X90 q[1]
Rz(1.5707963) q[1]
barrier q[0]
barrier q[1]
wait(3) q[0]
wait(3) q[1]
b[1] = measure q[0]
b[3] = measure q[1]
"""
    )


def test_hectoqubit_backend() -> None:
    qc = Circuit.from_string(
        """
        // Version statement
        version 3.0

        // This is a single line comment which ends on the newline.
        // The cQASM string must begin with the version instruction (apart from any preceding comments).

        /* This is a multi-
        line comment block */

        // (Qu)bit declaration
        qubit[5] q  // Tuna-5 has a 5-qubit register
        bit[7] b

        // Initialization
        init q

        // Single-qubit gates
        I q[0]
        H q[1]
        X q[2]
        X90 q[3]
        mX90 q[4]
        Y q[0]
        Y90 q[1]
        mY90 q[2]
        Z q[3]
        S q[4]
        Sdag q[0]
        T q[1]
        Tdag q[2]
        Rx(pi/2) q[3]
        Ry(pi/2) q[4]
        Rz(tau) q[0]

        barrier q  // to ensure all measurements occur simultaneously
        // Mid-circuit measurement
        b[0:4] = measure q

        // Two-qubit gates
        CNOT q[0], q[1]
        CZ q[2], q[3]
        CR(pi) q[4], q[0]
        CRk(2) q[1], q[2]
        SWAP q[3], q[4]

        // Control instructions
        barrier q
        // wait(3) q  // not supported by HectoQubit/2 atm

        // Final measurement
        b[2:6] = measure q
        """
    )

    # HectoQubit/2 chip is Tuna-5 (full-connectivity assumed for now)
    connectivity = {
        "0": [1, 2, 3, 4],
        "1": [0, 2, 3, 4],
        "2": [0, 1, 3, 4],
        "3": [0, 1, 2, 4],
        "4": [0, 1, 2, 3],
    }
    primitive_gate_set = [
        "I",
        "X",
        "X90",
        "mX90",
        "Y",
        "Y90",
        "mY90",
        "Z",
        "S",
        "Sdag",
        "T",
        "Tdag",
        "Rx",
        "Ry",
        "Rz",
        "CNOT",
        "CZ",
        "measure",
        "wait",
        "init",
        "barrier",
    ]

    data = {
        "connectivity": connectivity,
        "primitive_gate_set": primitive_gate_set,
    }

    # Validate that the interactions in the circuit are possible given the chip topology
    qc.validate(validator=RoutingValidator(**data))  # type: ignore[arg-type]

    # Decompose SWAP gate into 3 CNOT gates
    qc.decompose(decomposer=SWAP2CNOTDecomposer(**data))

    # Decompose 2-qubit gates to a decomposition where the 2-qubit interactions are captured by CNOT gates
    qc.decompose(decomposer=CNOTDecomposer(**data))

    # Replace CNOT gates with CZ gates
    qc.decompose(decomposer=CNOT2CZDecomposer(**data))

    # Merge single-qubit gates
    qc.merge(merger=SingleQubitGatesMerger(**data))

    # Decompose single-qubit gates to primitive gates with the XYX decomposer
    qc.decompose(decomposer=XYXDecomposer(**data))

    # Validate that the compiled circuit is composed of gates that are in the primitive gate set
    qc.validate(validator=PrimitiveGateValidator(**data))  # type: ignore[arg-type]

    if importlib.util.find_spec("quantify_scheduler") is None:
        with pytest.raises(
            Exception,
            match="quantify-scheduler is not installed, or cannot be installed on your system",
        ):
            qc.export(fmt=ExportFormat.QUANTIFY_SCHEDULER)
    else:
        exported_schedule, bit_string_mapping = qc.export(fmt=ExportFormat.QUANTIFY_SCHEDULER)

        assert exported_schedule.name == "Exported OpenSquirrel circuit"

        operations = [
            exported_schedule.operations[schedulable["operation_id"]].name
            for schedulable in exported_schedule.schedulables.values()
        ]

        assert operations == [
            "Rxy(90, 0, 'q[0]')",
            "Rxy(90, 90, 'q[0]')",
            "Rxy(90, 0, 'q[0]')",
            "Rxy(90, 0, 'q[1]')",
            "Rxy(45, 90, 'q[1]')",
            "Rxy(90, 0, 'q[1]')",
            "Rxy(-45, 0, 'q[2]')",
            "Rxy(90, 90, 'q[2]')",
            "Rxy(180, 0, 'q[2]')",
            "Rxy(-90, 0, 'q[3]')",
            "Rxy(180, 90, 'q[3]')",
            "Rxy(90, 0, 'q[3]')",
            "Rxy(-90, 0, 'q[4]')",
            "Rxy(90, 90, 'q[4]')",
            "Rxy(90, 0, 'q[4]')",
            "Measure q[0]",
            "Measure q[1]",
            "Measure q[2]",
            "Measure q[3]",
            "Measure q[4]",
            "Rxy(180, 0, 'q[1]')",
            "Rxy(90, 90, 'q[1]')",
            "Rxy(180, 0, 'q[1]')",
            "CZ (q[0], q[1])",
            "Rxy(-90, 0, 'q[3]')",
            "Rxy(180, 90, 'q[3]')",
            "Rxy(90, 0, 'q[3]')",
            "CZ (q[2], q[3])",
            "Rxy(-90, 0, 'q[0]')",
            "Rxy(180, 90, 'q[0]')",
            "Rxy(90, 0, 'q[0]')",
            "CZ (q[4], q[0])",
            "Rxy(90, 90, 'q[1]')",
            "Rxy(180, 0, 'q[2]')",
            "Rxy(90, 90, 'q[2]')",
            "Rxy(135, 0, 'q[2]')",
            "CZ (q[1], q[2])",
            "Rxy(45, 0, 'q[2]')",
            "CZ (q[1], q[2])",
            "Rxy(-90, 0, 'q[3]')",
            "Rxy(180, 90, 'q[3]')",
            "Rxy(90, 0, 'q[3]')",
            "Rxy(180, 0, 'q[4]')",
            "Rxy(90, 90, 'q[4]')",
            "Rxy(180, 0, 'q[4]')",
            "CZ (q[3], q[4])",
            "Rxy(90, 90, 'q[4]')",
            "Rxy(180, 0, 'q[3]')",
            "Rxy(90, 90, 'q[3]')",
            "Rxy(180, 0, 'q[3]')",
            "CZ (q[4], q[3])",
            "Rxy(90, 90, 'q[3]')",
            "Rxy(180, 0, 'q[4]')",
            "Rxy(90, 90, 'q[4]')",
            "Rxy(180, 0, 'q[4]')",
            "CZ (q[3], q[4])",
            "Rxy(-90, 0, 'q[0]')",
            "Rxy(180, 90, 'q[0]')",
            "Rxy(90, 0, 'q[0]')",
            "Rxy(-90, 0, 'q[1]')",
            "Rxy(45, 90, 'q[1]')",
            "Rxy(90, 0, 'q[1]')",
            "Rxy(90, 90, 'q[2]')",
            "Rxy(90, 90, 'q[4]')",
            "Measure q[0]",
            "Measure q[1]",
            "Measure q[2]",
            "Measure q[3]",
            "Measure q[4]",
        ]

        ir_measures = [instruction for instruction in qc.ir.statements if isinstance(instruction, Measure)]
        qs_measures = [
            operation.data["gate_info"]
            for operation in exported_schedule.operations.values()
            if operation.data["gate_info"]["operation_type"] == "measure"
        ]

        ir_acq_index_record = [0] * qc.qubit_register_size
        ir_bit_string_mapping: list[tuple[None, None] | tuple[int, int]] = [(None, None)] * qc.bit_register_size
        for i, ir_measure in enumerate(ir_measures):
            qubit_index = ir_measure.qubit.index
            ir_acq_index = ir_acq_index_record[qubit_index]
            ir_bit_string_mapping[ir_measure.bit.index] = (ir_acq_index, qubit_index)
            assert qs_measures[i]["acq_channel_override"] == qubit_index
            assert qs_measures[i]["acq_index"] == ir_acq_index
            assert qs_measures[i]["acq_protocol"] == "ThresholdedAcquisition"
            ir_acq_index_record[qubit_index] += 1

        assert len(bit_string_mapping) == qc.bit_register_size
        assert bit_string_mapping == ir_bit_string_mapping


def test_hectoqubit_backend_allxy() -> None:
    qc = Circuit.from_string(
        """
        version 3.0

        qubit[3] q
        bit[10] b

        reset q

        Rx(0.0) q[0]
        Rx(0.0) q[0]
        b[0] = measure q[0]

        Rx(3.141592653589793) q[1]
        Rx(3.141592653589793) q[1]
        b[1] = measure q[1]

        Ry(3.141592653589793) q[0]
        Ry(3.141592653589793) q[0]
        b[2] = measure q[0]

        Rx(3.141592653589793) q[2]
        Ry(3.141592653589793) q[2]
        b[3] = measure q[2]

        Ry(3.141592653589793) q[0]
        Rx(3.141592653589793) q[0]
        b[4] = measure q[0]

        Rx(3.141592653589793) q[0]
        Rx(0.0) q[0]
        Ry(3.141592653589793) q[2]
        Rx(0.0) q[2]
        Rx(1.5707963267948966) q[1]
        Rx(1.5707963267948966) q[1]

        b[6] = measure q[2]
        b[5] = measure q[0]
        b[8] = measure q[0]
        b[7] = measure q[1]

        b[9] = measure q[0]
        """
    )

    # No compilation passes are performed

    if importlib.util.find_spec("quantify_scheduler") is None:
        with pytest.raises(
            Exception,
            match="quantify-scheduler is not installed, or cannot be installed on your system",
        ):
            qc.export(fmt=ExportFormat.QUANTIFY_SCHEDULER)
    else:
        exported_schedule, bit_string_mapping = qc.export(fmt=ExportFormat.QUANTIFY_SCHEDULER)

        assert exported_schedule.name == "Exported OpenSquirrel circuit"

        operations = [
            exported_schedule.operations[schedulable["operation_id"]].name
            for schedulable in exported_schedule.schedulables.values()
        ]

        assert operations == [
            "Reset q[0]",
            "Reset q[1]",
            "Reset q[2]",
            "Rxy(0, 0, 'q[0]')",
            "Rxy(0, 0, 'q[0]')",
            "Measure q[0]",
            "Rxy(180, 0, 'q[1]')",
            "Rxy(180, 0, 'q[1]')",
            "Measure q[1]",
            "Rxy(180, 90, 'q[0]')",
            "Rxy(180, 90, 'q[0]')",
            "Measure q[0]",
            "Rxy(180, 0, 'q[2]')",
            "Rxy(180, 90, 'q[2]')",
            "Measure q[2]",
            "Rxy(180, 90, 'q[0]')",
            "Rxy(180, 0, 'q[0]')",
            "Measure q[0]",
            "Rxy(180, 0, 'q[0]')",
            "Rxy(0, 0, 'q[0]')",
            "Rxy(180, 90, 'q[2]')",
            "Rxy(0, 0, 'q[2]')",
            "Rxy(90, 0, 'q[1]')",
            "Rxy(90, 0, 'q[1]')",
            "Measure q[2]",
            "Measure q[0]",
            "Measure q[0]",
            "Measure q[1]",
            "Measure q[0]",
        ]

        qs_measures = [
            operation.data["gate_info"]
            for operation in exported_schedule.operations.values()
            if operation.data["gate_info"]["operation_type"] == "measure"
        ]

        ir_measures = [instruction for instruction in qc.ir.statements if isinstance(instruction, Measure)]

        ir_acq_index_record = [0] * qc.qubit_register_size
        ir_bit_string_mapping: list[tuple[None, None] | tuple[int, int]] = [(None, None)] * qc.bit_register_size
        for i, ir_measurement in enumerate(ir_measures):
            qubit_index = ir_measurement.qubit.index
            ir_acq_index = ir_acq_index_record[qubit_index]
            ir_bit_string_mapping[ir_measurement.bit.index] = (
                ir_acq_index,
                qubit_index,
            )
            assert qs_measures[i]["acq_channel_override"] == qubit_index
            assert qs_measures[i]["acq_index"] == ir_acq_index
            assert qs_measures[i]["acq_protocol"] == "ThresholdedAcquisition"
            ir_acq_index_record[qubit_index] += 1

        assert len(bit_string_mapping) == qc.bit_register_size
        assert bit_string_mapping == ir_bit_string_mapping


<<<<<<< HEAD
def test_integration_global_phase() -> None:
    qc = Circuit.from_string(
        """
        version 3.0
        qubit[3] q
        H q[0:2]
        Ry(1.5789) q[0]
        H q[0]
        CNOT q[1], q[0]
        Ry(3.09) q[0]
        Ry(0.318) q[1]
        Ry(0.18) q[2]
        CNOT q[2], q[0]
        """,
    )

    # Decompose 2-qubit gates to a decomposition where the 2-qubit interactions are captured by CNOT gates
    qc.decompose(decomposer=CNOTDecomposer())

    # Replace CNOT gates with CZ gates
    qc.decompose(decomposer=CNOT2CZDecomposer())
    # Merge single-qubit gates and decompose with McKay decomposition.
    qc.merge(merger=SingleQubitGatesMerger())
    qc.decompose(decomposer=McKayDecomposer())

    assert (
        str(qc)
        != """version 3.0

qubit[3] q

Rz(1.5707963) q[1]
X90 q[1]
Rz(1.5707963) q[1]
Rz(3.1415927) q[0]
X90 q[0]
Rz(0.0081036221) q[0]
X90 q[0]
CZ q[1], q[0]
X90 q[2]
Rz(1.3907963) q[2]
X90 q[2]
Rz(3.1415927) q[0]
X90 q[0]
Rz(0.051592654) q[0]
X90 q[0]
CZ q[2], q[0]
Rz(-1.5707963) q[0]
X90 q[0]
Rz(1.5707963) q[0]
Rz(3.1415927) q[1]
X90 q[1]
Rz(2.8235927) q[1]
X90 q[1]
=======
def test_starmon7_backend() -> None:
    qc = Circuit.from_string(
        """
        // Version statement
        version 3.0

        // This is a single line comment which ends on the newline.
        // The cQASM string must begin with the version instruction (apart from any preceding comments).

        /* This is a multi-
        line comment block */

        // (Qu)bit declaration
        qubit[7] q  // Starmon-7 has a 7-qubit register
        bit[14] b

        // Initialization
        init q

        // Single-qubit gates
        I q[0]
        H q[1]
        X q[2]
        X90 q[3]
        mX90 q[4]
        Y q[5]
        Y90 q[6]
        mY90 q[0]
        Z q[1]
        S q[2]
        Sdag q[3]
        T q[4]
        Tdag q[5]
        Rx(pi/2) q[6]
        Ry(pi/2) q[0]
        Rz(tau) q[1]

        barrier q  // to ensure all measurements occur simultaneously
        // Mid-circuit measurement
        b[0:6] = measure q

        // Two-qubit gates
        CNOT q[0], q[2]
        CZ q[1], q[4]
        CR(pi) q[5], q[3]
        CRk(2) q[3], q[6]
        SWAP q[5], q[2]

        // Control instructions
        barrier q
        wait(3) q

        // Final measurement
        b[7:13] = measure q
        """,
    )

    """
    Starmon-7 chip topology:
       1 = 4 = 6
       \\     //
           3
       //     \\
       0 = 2 = 5
    """

    connectivity = {
        "0": [2, 3],
        "1": [3, 4],
        "2": [0, 5],
        "3": [0, 1, 5, 6],
        "4": [1, 6],
        "5": [2, 3],
        "6": [3, 4],
    }
    primitive_gate_set = [
        "I",
        "H",
        "X",
        "X90",
        "mX90",
        "Y",
        "Y90",
        "mY90",
        "Z",
        "S",
        "Sdag",
        "T",
        "Tdag",
        "Rx",
        "Ry",
        "Rz",
        "CNOT",
        "CZ",
        "CR",
        "CRk",
        "SWAP",
        "measure",
        "wait",
        "init",
        "barrier",
    ]

    data = {
        "connectivity": connectivity,
        "primitive_gate_set": primitive_gate_set,
    }

    # Validate that the interactions in the circuit are possible given the chip topology
    qc.validate(validator=RoutingValidator(**data))  # type: ignore[arg-type]

    # Validate that the compiled circuit is composed of gates that are in the primitive gate set
    qc.validate(validator=PrimitiveGateValidator(**data))  # type: ignore[arg-type]

    exported_circuit = qc.export(fmt=ExportFormat.CQASM_V1)

    assert (
        exported_circuit
        == """version 1.0

qubits 7

prep_z q[0]
prep_z q[1]
prep_z q[2]
prep_z q[3]
prep_z q[4]
prep_z q[5]
prep_z q[6]
i q[0]
h q[1]
x q[2]
x90 q[3]
mx90 q[4]
y q[5]
y90 q[6]
my90 q[0]
z q[1]
s q[2]
sdag q[3]
t q[4]
tdag q[5]
rx q[6], 1.5707963
ry q[0], 1.5707963
rz q[1], 6.2831853
barrier q[0, 1, 2, 3, 4, 5, 6]
measure_z q[0]
measure_z q[1]
measure_z q[2]
measure_z q[3]
measure_z q[4]
measure_z q[5]
measure_z q[6]
cnot q[0], q[2]
cz q[1], q[4]
cr(3.1415927) q[5], q[3]
crk(2) q[3], q[6]
swap q[5], q[2]
barrier q[0, 1, 2, 3, 4, 5, 6]
wait q[0], 3
wait q[1], 3
wait q[2], 3
wait q[3], 3
wait q[4], 3
wait q[5], 3
wait q[6], 3
measure_z q[0]
measure_z q[1]
measure_z q[2]
measure_z q[3]
measure_z q[4]
measure_z q[5]
measure_z q[6]
"""
    )


def test_rydberg_backend() -> None:
    qc = Circuit.from_string(
        """version 3.0

qubit[9] q

asm(Rydberg) '''
INIT(p(0,1)) q[0]
INIT(p(1,1)) q[1]
INIT(p(1,2)) q[2]
INIT(p(2,0)) q[3]
INIT(p(2,1)) q[4]
INIT(p(2,2)) q[5]
INIT(p(3,3)) q[6]
INIT(p(3,1)) q[7]
INIT(p(4,0)) q[8]
'''

X q

asm(Rydberg) '''
RG(r(0.00046748015548948326, -0.9711667423688995, 0.15759622123497696)) q[0]
RG(r(0.001868075691355584, -0.9423334847377992, 0.15759622123497696)) q[0]
RG(r(0.004196259096889474, -0.9135002271066988, 0.15759622123497696)) q[0]
'''

X q
""",
    )
    # Compiler configuration is yet to be defined for the Rydberg backend.
    assert (
        str(qc)
        == """version 3.0

qubit[9] q

asm(Rydberg) '''
INIT(p(0,1)) q[0]
INIT(p(1,1)) q[1]
INIT(p(1,2)) q[2]
INIT(p(2,0)) q[3]
INIT(p(2,1)) q[4]
INIT(p(2,2)) q[5]
INIT(p(3,3)) q[6]
INIT(p(3,1)) q[7]
INIT(p(4,0)) q[8]
'''
X q[0]
X q[1]
X q[2]
X q[3]
X q[4]
X q[5]
X q[6]
X q[7]
X q[8]
asm(Rydberg) '''
RG(r(0.00046748015548948326, -0.9711667423688995, 0.15759622123497696)) q[0]
RG(r(0.001868075691355584, -0.9423334847377992, 0.15759622123497696)) q[0]
RG(r(0.004196259096889474, -0.9135002271066988, 0.15759622123497696)) q[0]
'''
X q[0]
X q[1]
X q[2]
X q[3]
X q[4]
X q[5]
X q[6]
X q[7]
X q[8]
>>>>>>> ff6a483f
"""
    )<|MERGE_RESOLUTION|>--- conflicted
+++ resolved
@@ -80,31 +80,6 @@
         0 <--> 1
     """
     connectivity = {"0": [1], "1": [0]}
-<<<<<<< HEAD
-    native_gate_set = ["I", "X90", "mX90", "Y90", "mY90", "Rz", "CZ"]
-
-    qc.validate(validator=RoutingValidator(connectivity))
-
-    # Decompose 2-qubit gates to a decomposition where the 2-qubit interactions are captured by CNOT gates
-    qc.decompose(decomposer=CNOTDecomposer())
-
-    qc.decompose(decomposer=SWAP2CNOTDecomposer())
-
-    # Decompose 2-qubit gates to a decomposition where the 2-qubit interactions are captured by CNOT gates
-    qc.decompose(decomposer=CNOTDecomposer())
-
-    # Replace CNOT gates with CZ gates
-    qc.decompose(decomposer=CNOT2CZDecomposer())
-
-    # Merge single-qubit gates
-    qc.merge(merger=SingleQubitGatesMerger())
-
-    # Decompose single-qubit gates to spin backend native gates with McKay decomposer
-    qc.decompose(decomposer=McKayDecomposer())
-
-    # Check whether the gates in the circuit match the native gate set of the backend
-    qc.validate(validator=NativeGateValidator(native_gate_set))
-=======
     primitive_gate_set = ["I", "X90", "mX90", "Y90", "mY90", "Rz", "CZ", "measure", "wait", "init", "barrier"]
 
     data = {
@@ -133,7 +108,6 @@
     # Validate that the compiled circuit is composed of gates that are in the primitive gate set
     qc.validate(validator=PrimitiveGateValidator(**data))  # type: ignore[arg-type]
 
->>>>>>> ff6a483f
     assert (
         str(qc)
         == """version 3.0
@@ -165,7 +139,21 @@
 Rz(3.1415927) q[0]
 Rz(3.1415927) q[1]
 CZ q[0], q[1]
-<<<<<<< HEAD
+Rz(3.1415927) q[1]
+Rz(2.3561944) q[0]
+X90 q[0]
+Rz(-1.5707963) q[0]
+CZ q[1], q[0]
+Rz(-1.5707963) q[0]
+X90 q[0]
+Rz(2.3561946) q[0]
+X90 q[0]
+Rz(-1.5707963) q[0]
+CZ q[1], q[0]
+Rz(-1.5707963) q[0]
+X90 q[0]
+Rz(1.5707963) q[0]
+Rz(2.3561944) q[1]
 Rz(3.1415926) q[0]
 Rz(-1.5707963) q[1]
 X90 q[1]
@@ -177,26 +165,6 @@
 Rz(0.78539816) q[0]
 CZ q[0], q[1]
 Rz(3.1415926) q[0]
-=======
-Rz(3.1415927) q[1]
-Rz(2.3561944) q[0]
-X90 q[0]
-Rz(-1.5707963) q[0]
-CZ q[1], q[0]
-Rz(-1.5707963) q[0]
-X90 q[0]
-Rz(2.3561946) q[0]
-X90 q[0]
-Rz(-1.5707963) q[0]
-CZ q[1], q[0]
-Rz(-1.5707963) q[0]
-X90 q[0]
-Rz(1.5707963) q[0]
-Rz(2.3561944) q[1]
-X90 q[1]
-Rz(-1.5707963) q[1]
-CZ q[0], q[1]
->>>>>>> ff6a483f
 Rz(-1.5707963) q[1]
 X90 q[1]
 Rz(1.5707963) q[1]
@@ -212,11 +180,8 @@
 X90 q[1]
 Rz(-1.5707963) q[1]
 CZ q[0], q[1]
-<<<<<<< HEAD
 Rz(3.1415926) q[0]
 b[1] = measure q[0]
-=======
->>>>>>> ff6a483f
 Rz(-1.5707963) q[1]
 X90 q[1]
 Rz(1.5707963) q[1]
@@ -577,62 +542,6 @@
         assert bit_string_mapping == ir_bit_string_mapping
 
 
-<<<<<<< HEAD
-def test_integration_global_phase() -> None:
-    qc = Circuit.from_string(
-        """
-        version 3.0
-        qubit[3] q
-        H q[0:2]
-        Ry(1.5789) q[0]
-        H q[0]
-        CNOT q[1], q[0]
-        Ry(3.09) q[0]
-        Ry(0.318) q[1]
-        Ry(0.18) q[2]
-        CNOT q[2], q[0]
-        """,
-    )
-
-    # Decompose 2-qubit gates to a decomposition where the 2-qubit interactions are captured by CNOT gates
-    qc.decompose(decomposer=CNOTDecomposer())
-
-    # Replace CNOT gates with CZ gates
-    qc.decompose(decomposer=CNOT2CZDecomposer())
-    # Merge single-qubit gates and decompose with McKay decomposition.
-    qc.merge(merger=SingleQubitGatesMerger())
-    qc.decompose(decomposer=McKayDecomposer())
-
-    assert (
-        str(qc)
-        != """version 3.0
-
-qubit[3] q
-
-Rz(1.5707963) q[1]
-X90 q[1]
-Rz(1.5707963) q[1]
-Rz(3.1415927) q[0]
-X90 q[0]
-Rz(0.0081036221) q[0]
-X90 q[0]
-CZ q[1], q[0]
-X90 q[2]
-Rz(1.3907963) q[2]
-X90 q[2]
-Rz(3.1415927) q[0]
-X90 q[0]
-Rz(0.051592654) q[0]
-X90 q[0]
-CZ q[2], q[0]
-Rz(-1.5707963) q[0]
-X90 q[0]
-Rz(1.5707963) q[0]
-Rz(3.1415927) q[1]
-X90 q[1]
-Rz(2.8235927) q[1]
-X90 q[1]
-=======
 def test_starmon7_backend() -> None:
     qc = Circuit.from_string(
         """
@@ -880,6 +789,63 @@
 X q[6]
 X q[7]
 X q[8]
->>>>>>> ff6a483f
+"""
+    )
+
+
+def test_integration_global_phase() -> None:
+    qc = Circuit.from_string(
+        """
+        version 3.0
+        qubit[3] q
+        H q[0:2]
+        Ry(1.5789) q[0]
+        H q[0]
+        CNOT q[1], q[0]
+        Ry(3.09) q[0]
+        Ry(0.318) q[1]
+        Ry(0.18) q[2]
+        CNOT q[2], q[0]
+        """,
+    )
+
+    # Decompose 2-qubit gates to a decomposition where the 2-qubit interactions are captured by CNOT gates
+    qc.decompose(decomposer=CNOTDecomposer())
+
+    # Replace CNOT gates with CZ gates
+    qc.decompose(decomposer=CNOT2CZDecomposer())
+    # Merge single-qubit gates and decompose with McKay decomposition.
+    qc.merge(merger=SingleQubitGatesMerger())
+    qc.decompose(decomposer=McKayDecomposer())
+
+    assert (
+        str(qc)
+        != """version 3.0
+
+qubit[3] q
+
+Rz(1.5707963) q[1]
+X90 q[1]
+Rz(1.5707963) q[1]
+Rz(3.1415927) q[0]
+X90 q[0]
+Rz(0.0081036221) q[0]
+X90 q[0]
+CZ q[1], q[0]
+X90 q[2]
+Rz(1.3907963) q[2]
+X90 q[2]
+Rz(3.1415927) q[0]
+X90 q[0]
+Rz(0.051592654) q[0]
+X90 q[0]
+CZ q[2], q[0]
+Rz(-1.5707963) q[0]
+X90 q[0]
+Rz(1.5707963) q[0]
+Rz(3.1415927) q[1]
+X90 q[1]
+Rz(2.8235927) q[1]
+X90 q[1]
 """
     )