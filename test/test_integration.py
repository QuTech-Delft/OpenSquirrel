# This integration test also serves as example and code documentation.
from __future__ import annotations

import importlib.util

import pytest

from opensquirrel.circuit import Circuit
from opensquirrel.ir import Measure
from opensquirrel.passes.decomposer import (
    CNOT2CZDecomposer,
    CNOTDecomposer,
    McKayDecomposer,
    SWAP2CNOTDecomposer,
    XYXDecomposer,
)
from opensquirrel.passes.exporter import ExportFormat
from opensquirrel.passes.merger import SingleQubitGatesMerger
from opensquirrel.passes.validator import NativeGateValidator, RoutingValidator


def test_spin2plus_backend() -> None:
    qc = Circuit.from_string(
        """
        // Version statement
        version 3.0

        // This is a single line comment which ends on the newline.
        // The cQASM string must begin with the version instruction (apart from any preceding comments).

        /* This is a multi-
        line comment block */

        // (Qu)bit declaration
        qubit[2] q  // Sping-2+ has a 2-qubit register
        bit[4] b

        // Initialization
        init q

        // Single-qubit gates
        I q[0]
        H q[1]
        X q[0]
        X90 q[1]
        mX90 q[0]
        Y q[1]
        Y90 q[0]
        mY90 q[1]
        Z q[0]
        S q[1]
        Sdag q[0]
        T q[1]
        Tdag q[0]
        Rx(pi/2) q[1]
        Ry(pi/2) q[0]
        Rz(tau) q[1]

        // Mid-circuit measurement
        b[0,2] = measure q

        // Two-qubit gates
        CNOT q[0], q[1]
        CZ q[1], q[0]
        CR(pi) q[0], q[1]
        CRk(2) q[1], q[0]
        SWAP q[0], q[1]

        // Control instructions
        barrier q
        wait(3) q

        // Final measurement
        b[1,3] = measure q
        """,
    )

    """
    Spin-2+ chip topology:
        0 <--> 1
    """
    connectivity = {"0": [1], "1": [0]}

    native_gate_set = ["I", "X90", "mX90", "Y90", "mY90", "Rz", "CZ"]

    # Validate that the interactions in the circuit are possible given the chip topology
    qc.validate(validator=RoutingValidator(connectivity))

    # Decompose SWAP gate into 3 CNOT gates
    qc.decompose(decomposer=SWAP2CNOTDecomposer())

    # Decompose 2-qubit gates to a decomposition where the 2-qubit interactions are captured by CNOT gates
    qc.decompose(decomposer=CNOTDecomposer())

    # Replace CNOT gates with CZ gates
    qc.decompose(decomposer=CNOT2CZDecomposer())

    # Merge single-qubit gates
    qc.merge(merger=SingleQubitGatesMerger())

    # Decompose single-qubit gates to spin backend native gates with McKay decomposer
    qc.decompose(decomposer=McKayDecomposer())

    # Validate that the compiled circuit is composed of gates that are in the native gate set
    qc.validate(validator=NativeGateValidator(native_gate_set))

    assert (
        str(qc)
        == """version 3.0

qubit[2] q
bit[4] b

init q[0]
init q[1]
Rz(1.5707963) q[0]
X90 q[0]
Rz(0.78539813) q[0]
X90 q[0]
Rz(-1.5707964) q[0]
b[0] = measure q[0]
Rz(2.3561946) q[1]
X90 q[1]
Rz(-3.1415927) q[1]
b[2] = measure q[1]
Rz(1.5707963) q[1]
X90 q[1]
Rz(-1.5707963) q[1]
CZ q[0], q[1]
Rz(-1.5707963) q[1]
X90 q[1]
Rz(1.5707963) q[1]
Rz(3.1415927) q[0]
CZ q[1], q[0]
Rz(3.1415927) q[0]
Rz(3.1415927) q[1]
CZ q[0], q[1]
Rz(3.1415927) q[1]
Rz(2.3561944) q[0]
X90 q[0]
Rz(-1.5707963) q[0]
CZ q[1], q[0]
Rz(-1.5707963) q[0]
X90 q[0]
Rz(2.3561946) q[0]
X90 q[0]
Rz(-1.5707963) q[0]
CZ q[1], q[0]
Rz(-1.5707963) q[0]
X90 q[0]
Rz(1.5707963) q[0]
Rz(2.3561944) q[1]
X90 q[1]
Rz(-1.5707963) q[1]
CZ q[0], q[1]
Rz(-1.5707963) q[1]
X90 q[1]
Rz(1.5707963) q[1]
Rz(1.5707963) q[0]
X90 q[0]
Rz(-1.5707963) q[0]
CZ q[1], q[0]
Rz(-1.5707963) q[0]
X90 q[0]
Rz(1.5707963) q[0]
Rz(1.5707963) q[1]
X90 q[1]
Rz(-1.5707963) q[1]
CZ q[0], q[1]
Rz(-1.5707963) q[1]
X90 q[1]
Rz(1.5707963) q[1]
barrier q[0]
barrier q[1]
wait(3) q[0]
wait(3) q[1]
b[1] = measure q[0]
b[3] = measure q[1]
"""
    )


def test_hectoqubit_backend() -> None:
    qc = Circuit.from_string(
        """
        // Version statement
        version 3.0

        // This is a single line comment which ends on the newline.
        // The cQASM string must begin with the version instruction (apart from any preceding comments).

        /* This is a multi-
        line comment block */

        // (Qu)bit declaration
        qubit[5] q  // Tuna-5 has a 5-qubit register
        bit[7] b

        // Initialization
        init q

        // Single-qubit gates
        I q[0]
        H q[1]
        X q[2]
        X90 q[3]
        mX90 q[4]
        Y q[0]
        Y90 q[1]
        mY90 q[2]
        Z q[3]
        S q[4]
        Sdag q[0]
        T q[1]
        Tdag q[2]
        Rx(pi/2) q[3]
        Ry(pi/2) q[4]
        Rz(tau) q[0]

        barrier q  // to ensure all measurements occur simultaneously
        // Mid-circuit measurement
        b[0:4] = measure q

        // Two-qubit gates
        CNOT q[0], q[1]
        CZ q[2], q[3]
        CR(pi) q[4], q[0]
        CRk(2) q[1], q[2]
        SWAP q[3], q[4]

        // Control instructions
        barrier q
        // wait(3) q  // not supported by HectoQubit/2 atm

        // Final measurement
        b[2:6] = measure q
        """
    )

    # HectoQubit/2 chip is Tuna-5 (full-connectivity assumed for now)
    connectivity = {
        "0": [1, 2, 3, 4],
        "1": [0, 2, 3, 4],
        "2": [0, 1, 3, 4],
        "3": [0, 1, 2, 4],
        "4": [0, 1, 2, 3],
    }
    native_gate_set = [
        "I",
        "X",
        "X90",
        "mX90",
        "Y",
        "Y90",
        "mY90",
        "Z",
        "S",
        "Sdag",
        "T",
        "Tdag",
        "Rx",
        "Ry",
        "Rz",
        "CNOT",
        "CZ",
    ]

    # Validate that the interactions in the circuit are possible given the chip topology
    qc.validate(validator=RoutingValidator(connectivity))

    # Decompose SWAP gate into 3 CNOT gates
    qc.decompose(decomposer=SWAP2CNOTDecomposer())

    # Decompose 2-qubit gates to a decomposition where the 2-qubit interactions are captured by CNOT gates
    qc.decompose(decomposer=CNOTDecomposer())

    # Replace CNOT gates with CZ gates
    qc.decompose(decomposer=CNOT2CZDecomposer())

    # Merge single-qubit gates
    qc.merge(merger=SingleQubitGatesMerger())

    # Decompose single-qubit gates to HectoQubit backend native gates with the XYX decomposer
    qc.decompose(decomposer=XYXDecomposer())

    # Validate that the compiled circuit is composed of gates that are in the native gate set
    qc.validate(validator=NativeGateValidator(native_gate_set))

    if importlib.util.find_spec("quantify_scheduler") is None:
        with pytest.raises(
            Exception,
            match="quantify-scheduler is not installed, or cannot be installed on your system",
        ):
            qc.export(fmt=ExportFormat.QUANTIFY_SCHEDULER)
    else:
        exported_schedule, bit_string_mapping = qc.export(fmt=ExportFormat.QUANTIFY_SCHEDULER)

        assert exported_schedule.name == "Exported OpenSquirrel circuit"

        operations = [
            exported_schedule.operations[schedulable["operation_id"]].name
            for schedulable in exported_schedule.schedulables.values()
        ]

        assert operations == [
            "Rxy(90, 0, 'q[0]')",
            "Rxy(90, 90, 'q[0]')",
            "Rxy(90, 0, 'q[0]')",
            "Rxy(90, 0, 'q[1]')",
            "Rxy(45, 90, 'q[1]')",
            "Rxy(90, 0, 'q[1]')",
            "Rxy(-45, 0, 'q[2]')",
            "Rxy(90, 90, 'q[2]')",
            "Rxy(180, 0, 'q[2]')",
            "Rxy(-90, 0, 'q[3]')",
            "Rxy(180, 90, 'q[3]')",
            "Rxy(90, 0, 'q[3]')",
            "Rxy(-90, 0, 'q[4]')",
            "Rxy(90, 90, 'q[4]')",
            "Rxy(90, 0, 'q[4]')",
            "Measure q[0]",
            "Measure q[1]",
            "Measure q[2]",
            "Measure q[3]",
            "Measure q[4]",
            "Rxy(180, 0, 'q[1]')",
            "Rxy(90, 90, 'q[1]')",
            "Rxy(180, 0, 'q[1]')",
            "CZ (q[0], q[1])",
            "Rxy(-90, 0, 'q[3]')",
            "Rxy(180, 90, 'q[3]')",
            "Rxy(90, 0, 'q[3]')",
            "CZ (q[2], q[3])",
            "Rxy(-90, 0, 'q[0]')",
            "Rxy(180, 90, 'q[0]')",
            "Rxy(90, 0, 'q[0]')",
            "CZ (q[4], q[0])",
            "Rxy(90, 90, 'q[1]')",
            "Rxy(180, 0, 'q[2]')",
            "Rxy(90, 90, 'q[2]')",
            "Rxy(135, 0, 'q[2]')",
            "CZ (q[1], q[2])",
            "Rxy(45, 0, 'q[2]')",
            "CZ (q[1], q[2])",
            "Rxy(-90, 0, 'q[3]')",
            "Rxy(180, 90, 'q[3]')",
            "Rxy(90, 0, 'q[3]')",
            "Rxy(180, 0, 'q[4]')",
            "Rxy(90, 90, 'q[4]')",
            "Rxy(180, 0, 'q[4]')",
            "CZ (q[3], q[4])",
            "Rxy(90, 90, 'q[4]')",
            "Rxy(180, 0, 'q[3]')",
            "Rxy(90, 90, 'q[3]')",
            "Rxy(180, 0, 'q[3]')",
            "CZ (q[4], q[3])",
            "Rxy(90, 90, 'q[3]')",
            "Rxy(180, 0, 'q[4]')",
            "Rxy(90, 90, 'q[4]')",
            "Rxy(180, 0, 'q[4]')",
            "CZ (q[3], q[4])",
            "Rxy(-90, 0, 'q[0]')",
            "Rxy(180, 90, 'q[0]')",
            "Rxy(90, 0, 'q[0]')",
            "Rxy(-90, 0, 'q[1]')",
            "Rxy(45, 90, 'q[1]')",
            "Rxy(90, 0, 'q[1]')",
            "Rxy(90, 90, 'q[2]')",
            "Rxy(90, 90, 'q[4]')",
            "Measure q[0]",
            "Measure q[1]",
            "Measure q[2]",
            "Measure q[3]",
            "Measure q[4]",
        ]

        ir_measures = [instruction for instruction in qc.ir.statements if isinstance(instruction, Measure)]
        qs_measures = [
            operation.data["gate_info"]
            for operation in exported_schedule.operations.values()
            if operation.data["gate_info"]["operation_type"] == "measure"
        ]

        ir_acq_index_record = [0] * qc.qubit_register_size
        ir_bit_string_mapping: list[tuple[None, None] | tuple[int, int]] = [(None, None)] * qc.bit_register_size
        for i, ir_measure in enumerate(ir_measures):
            qubit_index = ir_measure.qubit.index
            ir_acq_index = ir_acq_index_record[qubit_index]
            ir_bit_string_mapping[ir_measure.bit.index] = (ir_acq_index, qubit_index)
            assert qs_measures[i]["acq_channel_override"] == qubit_index
            assert qs_measures[i]["acq_index"] == ir_acq_index
            assert qs_measures[i]["acq_protocol"] == "ThresholdedAcquisition"
            ir_acq_index_record[qubit_index] += 1

        assert len(bit_string_mapping) == qc.bit_register_size
        assert bit_string_mapping == ir_bit_string_mapping


def test_hectoqubit_backend_allxy() -> None:
    qc = Circuit.from_string(
        """
        version 3.0

        qubit[3] q
        bit[10] b

        reset q

        Rx(0.0) q[0]
        Rx(0.0) q[0]
        b[0] = measure q[0]

        Rx(3.141592653589793) q[1]
        Rx(3.141592653589793) q[1]
        b[1] = measure q[1]

        Ry(3.141592653589793) q[0]
        Ry(3.141592653589793) q[0]
        b[2] = measure q[0]

        Rx(3.141592653589793) q[2]
        Ry(3.141592653589793) q[2]
        b[3] = measure q[2]

        Ry(3.141592653589793) q[0]
        Rx(3.141592653589793) q[0]
        b[4] = measure q[0]

        Rx(3.141592653589793) q[0]
        Rx(0.0) q[0]
        Ry(3.141592653589793) q[2]
        Rx(0.0) q[2]
        Rx(1.5707963267948966) q[1]
        Rx(1.5707963267948966) q[1]

        b[6] = measure q[2]
        b[5] = measure q[0]
        b[8] = measure q[0]
        b[7] = measure q[1]

        b[9] = measure q[0]
        """
    )

    # No compilation passes are performed

    if importlib.util.find_spec("quantify_scheduler") is None:
        with pytest.raises(
            Exception,
            match="quantify-scheduler is not installed, or cannot be installed on your system",
        ):
            qc.export(fmt=ExportFormat.QUANTIFY_SCHEDULER)
    else:
        exported_schedule, bit_string_mapping = qc.export(fmt=ExportFormat.QUANTIFY_SCHEDULER)

        assert exported_schedule.name == "Exported OpenSquirrel circuit"

        operations = [
            exported_schedule.operations[schedulable["operation_id"]].name
            for schedulable in exported_schedule.schedulables.values()
        ]

        assert operations == [
            "Reset q[0]",
            "Reset q[1]",
            "Reset q[2]",
            "Rxy(0, 0, 'q[0]')",
            "Rxy(0, 0, 'q[0]')",
            "Measure q[0]",
            "Rxy(180, 0, 'q[1]')",
            "Rxy(180, 0, 'q[1]')",
            "Measure q[1]",
            "Rxy(180, 90, 'q[0]')",
            "Rxy(180, 90, 'q[0]')",
            "Measure q[0]",
            "Rxy(180, 0, 'q[2]')",
            "Rxy(180, 90, 'q[2]')",
            "Measure q[2]",
            "Rxy(180, 90, 'q[0]')",
            "Rxy(180, 0, 'q[0]')",
            "Measure q[0]",
            "Rxy(180, 0, 'q[0]')",
            "Rxy(0, 0, 'q[0]')",
            "Rxy(180, 90, 'q[2]')",
            "Rxy(0, 0, 'q[2]')",
            "Rxy(90, 0, 'q[1]')",
            "Rxy(90, 0, 'q[1]')",
            "Measure q[2]",
            "Measure q[0]",
            "Measure q[0]",
            "Measure q[1]",
            "Measure q[0]",
        ]

        qs_measures = [
            operation.data["gate_info"]
            for operation in exported_schedule.operations.values()
            if operation.data["gate_info"]["operation_type"] == "measure"
        ]

        ir_measures = [instruction for instruction in qc.ir.statements if isinstance(instruction, Measure)]

        ir_acq_index_record = [0] * qc.qubit_register_size
        ir_bit_string_mapping: list[tuple[None, None] | tuple[int, int]] = [(None, None)] * qc.bit_register_size
        for i, ir_measurement in enumerate(ir_measures):
            qubit_index = ir_measurement.qubit.index
            ir_acq_index = ir_acq_index_record[qubit_index]
            ir_bit_string_mapping[ir_measurement.bit.index] = (
                ir_acq_index,
                qubit_index,
            )
            assert qs_measures[i]["acq_channel_override"] == qubit_index
            assert qs_measures[i]["acq_index"] == ir_acq_index
            assert qs_measures[i]["acq_protocol"] == "ThresholdedAcquisition"
            ir_acq_index_record[qubit_index] += 1

        assert len(bit_string_mapping) == qc.bit_register_size
        assert bit_string_mapping == ir_bit_string_mapping


<<<<<<< HEAD
def test_hectoqubit_backend_bell_states() -> None:
    qc = Circuit.from_string(
        """
        version 3.0

        qubit[2] q
        bit[8] b

        barrier q
        init q
        H q[0]
        CNOT q[0], q[1]
        barrier q
        b[0, 1] = measure q

        barrier q
        reset q
        H q[0]
        Z q[0]
        CNOT q[0], q[1]
        barrier q
        b[2, 3] = measure q

        barrier q
        reset q
        H q[0]
        X q[1]
        CNOT q[0], q[1]
        barrier q
        b[4, 5] = measure q

        barrier q
        reset q
        H q[0]
        Z q[0]
        X q[1]
        CNOT q[0], q[1]
        barrier q
        b[6, 7] = measure q
        """
    )

    # Decompose 2-qubit gates to a decomposition where the 2-qubit interactions are captured by CNOT gates
    # Note that this pass could generate arbitrary single-qubit gates
    # (a single-qubit gate decomposer might be necessary)
    qc.decompose(decomposer=CNOTDecomposer())

    # Replace CNOT gates with CZ gates
    qc.decompose(decomposer=CNOT2CZDecomposer())

    # Merge single-qubit gate
    # Note that this pass could generate arbitrary single-qubit gates
    # (a single-qubit gate decomposer might be necessary)
    qc.merge(merger=SingleQubitGatesMerger())

    # Decompose single-qubit gates to HectoQubit backend native gates with the XYX decomposer
    qc.decompose(decomposer=XYXDecomposer())

    if importlib.util.find_spec("quantify_scheduler") is None:
        with pytest.raises(
            Exception,
            match="quantify-scheduler is not installed, or cannot be installed on your system",
        ):
            qc.export(fmt=ExportFormat.QUANTIFY_SCHEDULER)
    else:
        exported_schedule, _ = qc.export(fmt=ExportFormat.QUANTIFY_SCHEDULER)

        fig, _ = exported_schedule.plot_circuit_diagram(figsize=(35, 6))
        fig.set_dpi(300)
        fig.savefig("example.png")
        fig.show()
=======
def test_starmon7_backend() -> None:
    qc = Circuit.from_string(
        """
        // Version statement
        version 3.0

        // This is a single line comment which ends on the newline.
        // The cQASM string must begin with the version instruction (apart from any preceding comments).

        /* This is a multi-
        line comment block */

        // (Qu)bit declaration
        qubit[7] q  // Starmon-7 has a 7-qubit register
        bit[14] b

        // Initialization
        init q

        // Single-qubit gates
        I q[0]
        H q[1]
        X q[2]
        X90 q[3]
        mX90 q[4]
        Y q[5]
        Y90 q[6]
        mY90 q[0]
        Z q[1]
        S q[2]
        Sdag q[3]
        T q[4]
        Tdag q[5]
        Rx(pi/2) q[6]
        Ry(pi/2) q[0]
        Rz(tau) q[1]

        barrier q  // to ensure all measurements occur simultaneously
        // Mid-circuit measurement
        b[0:6] = measure q

        // Two-qubit gates
        CNOT q[0], q[2]
        CZ q[1], q[6]
        CR(pi) q[5], q[3]
        CRk(2) q[2], q[4]
        SWAP q[5], q[0]

        // Control instructions
        barrier q
        wait(3) q

        // Final measurement
        b[7:13] = measure q
        """,
    )

    """
    Starmon-7 chip topology:
       0 = 5 = 3
       \\     //
           2
       //     \\
       1 = 6 = 4
    """
    connectivity = {
        "0": [2, 5],
        "1": [2, 6],
        "2": [0, 1, 3, 4],
        "3": [2, 5],
        "4": [2, 6],
        "5": [0, 3],
        "6": [1, 4],
    }
    native_gate_set = [
        "I",
        "H",
        "X",
        "X90",
        "mX90",
        "Y",
        "Y90",
        "mY90",
        "Z",
        "S",
        "Sdag",
        "T",
        "Tdag",
        "Rx",
        "Ry",
        "Rz",
        "CNOT",
        "CZ",
        "CR",
        "CRk",
        "SWAP",
    ]

    # Validate that the interactions in the circuit are possible given the chip topology
    qc.validate(validator=RoutingValidator(connectivity))

    # Validate that the compiled circuit is composed of gates that are in the native gate set
    qc.validate(validator=NativeGateValidator(native_gate_set))

    exported_circuit = qc.export(fmt=ExportFormat.CQASM_V1)

    assert (
        exported_circuit
        == """version 1.0

qubits 7

prep_z q[0]
prep_z q[1]
prep_z q[2]
prep_z q[3]
prep_z q[4]
prep_z q[5]
prep_z q[6]
i q[0]
h q[1]
x q[2]
x90 q[3]
mx90 q[4]
y q[5]
y90 q[6]
my90 q[0]
z q[1]
s q[2]
sdag q[3]
t q[4]
tdag q[5]
rx q[6], 1.5707963
ry q[0], 1.5707963
rz q[1], 6.2831853
barrier q[0, 1, 2, 3, 4, 5, 6]
measure_z q[0]
measure_z q[1]
measure_z q[2]
measure_z q[3]
measure_z q[4]
measure_z q[5]
measure_z q[6]
cnot q[0], q[2]
cz q[1], q[6]
cr(3.1415927) q[5], q[3]
crk(2) q[2], q[4]
swap q[5], q[0]
barrier q[0, 1, 2, 3, 4, 5, 6]
wait q[0], 3
wait q[1], 3
wait q[2], 3
wait q[3], 3
wait q[4], 3
wait q[5], 3
wait q[6], 3
measure_z q[0]
measure_z q[1]
measure_z q[2]
measure_z q[3]
measure_z q[4]
measure_z q[5]
measure_z q[6]
"""
    )
>>>>>>> d744f36a
<|MERGE_RESOLUTION|>--- conflicted
+++ resolved
@@ -518,79 +518,6 @@
         assert bit_string_mapping == ir_bit_string_mapping
 
 
-<<<<<<< HEAD
-def test_hectoqubit_backend_bell_states() -> None:
-    qc = Circuit.from_string(
-        """
-        version 3.0
-
-        qubit[2] q
-        bit[8] b
-
-        barrier q
-        init q
-        H q[0]
-        CNOT q[0], q[1]
-        barrier q
-        b[0, 1] = measure q
-
-        barrier q
-        reset q
-        H q[0]
-        Z q[0]
-        CNOT q[0], q[1]
-        barrier q
-        b[2, 3] = measure q
-
-        barrier q
-        reset q
-        H q[0]
-        X q[1]
-        CNOT q[0], q[1]
-        barrier q
-        b[4, 5] = measure q
-
-        barrier q
-        reset q
-        H q[0]
-        Z q[0]
-        X q[1]
-        CNOT q[0], q[1]
-        barrier q
-        b[6, 7] = measure q
-        """
-    )
-
-    # Decompose 2-qubit gates to a decomposition where the 2-qubit interactions are captured by CNOT gates
-    # Note that this pass could generate arbitrary single-qubit gates
-    # (a single-qubit gate decomposer might be necessary)
-    qc.decompose(decomposer=CNOTDecomposer())
-
-    # Replace CNOT gates with CZ gates
-    qc.decompose(decomposer=CNOT2CZDecomposer())
-
-    # Merge single-qubit gate
-    # Note that this pass could generate arbitrary single-qubit gates
-    # (a single-qubit gate decomposer might be necessary)
-    qc.merge(merger=SingleQubitGatesMerger())
-
-    # Decompose single-qubit gates to HectoQubit backend native gates with the XYX decomposer
-    qc.decompose(decomposer=XYXDecomposer())
-
-    if importlib.util.find_spec("quantify_scheduler") is None:
-        with pytest.raises(
-            Exception,
-            match="quantify-scheduler is not installed, or cannot be installed on your system",
-        ):
-            qc.export(fmt=ExportFormat.QUANTIFY_SCHEDULER)
-    else:
-        exported_schedule, _ = qc.export(fmt=ExportFormat.QUANTIFY_SCHEDULER)
-
-        fig, _ = exported_schedule.plot_circuit_diagram(figsize=(35, 6))
-        fig.set_dpi(300)
-        fig.savefig("example.png")
-        fig.show()
-=======
 def test_starmon7_backend() -> None:
     qc = Circuit.from_string(
         """
@@ -756,4 +683,76 @@
 measure_z q[6]
 """
     )
->>>>>>> d744f36a
+
+
+def test_hectoqubit_backend_bell_states() -> None:
+    qc = Circuit.from_string(
+        """
+        version 3.0
+
+        qubit[2] q
+        bit[8] b
+
+        barrier q
+        init q
+        H q[0]
+        CNOT q[0], q[1]
+        barrier q
+        b[0, 1] = measure q
+
+        barrier q
+        reset q
+        H q[0]
+        Z q[0]
+        CNOT q[0], q[1]
+        barrier q
+        b[2, 3] = measure q
+
+        barrier q
+        reset q
+        H q[0]
+        X q[1]
+        CNOT q[0], q[1]
+        barrier q
+        b[4, 5] = measure q
+
+        barrier q
+        reset q
+        H q[0]
+        Z q[0]
+        X q[1]
+        CNOT q[0], q[1]
+        barrier q
+        b[6, 7] = measure q
+        """
+    )
+
+    # Decompose 2-qubit gates to a decomposition where the 2-qubit interactions are captured by CNOT gates
+    # Note that this pass could generate arbitrary single-qubit gates
+    # (a single-qubit gate decomposer might be necessary)
+    qc.decompose(decomposer=CNOTDecomposer())
+
+    # Replace CNOT gates with CZ gates
+    qc.decompose(decomposer=CNOT2CZDecomposer())
+
+    # Merge single-qubit gate
+    # Note that this pass could generate arbitrary single-qubit gates
+    # (a single-qubit gate decomposer might be necessary)
+    qc.merge(merger=SingleQubitGatesMerger())
+
+    # Decompose single-qubit gates to HectoQubit backend native gates with the XYX decomposer
+    qc.decompose(decomposer=XYXDecomposer())
+
+    if importlib.util.find_spec("quantify_scheduler") is None:
+        with pytest.raises(
+            Exception,
+            match="quantify-scheduler is not installed, or cannot be installed on your system",
+        ):
+            qc.export(fmt=ExportFormat.QUANTIFY_SCHEDULER)
+    else:
+        exported_schedule, _ = qc.export(fmt=ExportFormat.QUANTIFY_SCHEDULER)
+
+        fig, _ = exported_schedule.plot_circuit_diagram(figsize=(35, 6))
+        fig.set_dpi(300)
+        fig.savefig("example.png")
+        fig.show()