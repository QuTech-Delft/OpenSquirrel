# This integration test also serves as example and code documentation.
from __future__ import annotations

import importlib.util

import pytest

from opensquirrel.circuit import Circuit
from opensquirrel.decomposer.aba_decomposer import XYXDecomposer
from opensquirrel.decomposer.cnot_decomposer import CNOTDecomposer
from opensquirrel.decomposer.mckay_decomposer import McKayDecomposer
from opensquirrel.default_gates import CNOT, CZ, H
from opensquirrel.exporter.export_format import ExportFormat
from opensquirrel.ir import Measure


def test_Spin2_backend() -> None:
    qc = Circuit.from_string(
        """
        version 3.0

        // This is a single line comment which ends on the newline.
        // The cQASM string must begin with the version instruction (apart from any preceding comments).

        /* This is a multi-
        line comment block */

        qubit[4] q
        bit[4] b

        H q[0:2]
        Rx(1.5789) q[0]
        Ry(-0.2) q[0]
        Rz(1.5707963) q[0]
        CNOT q[1], q[0]
        CR(2.123) q[2], q[3]
        CRk(2) q[0], q[2]
        b = measure q
        """,
    )

    # Decompose 2-qubit gates to a decomposition where the 2-qubit interactions are captured by CNOT gates
    qc.decompose(decomposer=CNOTDecomposer())

    # Replace CNOT gates with CZ gates
    qc.replace(
        CNOT,
        lambda control, target: [
            H(target),
            CZ(control, target),
            H(target),
        ],
    )

    # Merge single-qubit gates and decompose with McKay decomposition.
    qc.merge_single_qubit_gates()
    qc.decompose(decomposer=McKayDecomposer())

    assert (
        str(qc)
        == """version 3.0

qubit[4] q
bit[4] b

Rz(1.5707963) q[1]
X90 q[1]
Rz(1.5707963) q[1]
Rz(0.0081037174) q[0]
X90 q[0]
Rz(1.5707964) q[0]
X90 q[0]
Rz(-1.3707963) q[0]
CZ q[1], q[0]
Rz(1.5707963) q[2]
X90 q[2]
Rz(1.5707963) q[2]
Rz(1.0615) q[3]
X90 q[3]
Rz(1.5707963) q[3]
X90 q[3]
CZ q[2], q[3]
Rz(1.5707963) q[3]
X90 q[3]
Rz(2.0800926) q[3]
X90 q[3]
Rz(1.5707963) q[3]
CZ q[2], q[3]
Rz(1.5707963) q[0]
X90 q[0]
Rz(1.5707963) q[0]
Rz(1.8468982) q[2]
X90 q[2]
Rz(1.5707963) q[2]
X90 q[2]
CZ q[0], q[2]
Rz(1.5707963) q[2]
X90 q[2]
Rz(2.3561945) q[2]
X90 q[2]
Rz(1.5707963) q[2]
CZ q[0], q[2]
Rz(0.78539816) q[0]
b[0] = measure q[0]
b[1] = measure q[1]
Rz(1.5707963) q[2]
X90 q[2]
Rz(1.5707963) q[2]
b[2] = measure q[2]
Rz(1.5707963) q[3]
X90 q[3]
Rz(1.5707963) q[3]
b[3] = measure q[3]
"""
    )


def test_hectoqubit_backend() -> None:
    qc = Circuit.from_string(
        """
        version 3.0

        qubit[3] q
        bit[3] b

        H q[1]
        CZ q[0], q[1]
        CNOT q[0], q[1]
        CRk(4) q[0], q[1]
        H q[0]
        b[1:2] = measure q[0:1]
        """
    )

    # Decompose 2-qubit gates to a decomposition where the 2-qubit interactions are captured by CNOT gates
    qc.decompose(decomposer=CNOTDecomposer())

    # Replace CNOT gates with CZ gates
    qc.replace(
        CNOT,
        lambda control, target: [
            H(target),
            CZ(control, target),
            H(target),
        ],
    )

    # Merge single-qubit gates and decompose with the Rx-Ry-Rx decomposer.
    qc.merge_single_qubit_gates()
    qc.decompose(decomposer=XYXDecomposer())

    if importlib.util.find_spec("quantify_scheduler") is None:
        with pytest.raises(
            Exception,
            match="quantify-scheduler is not installed, or cannot be installed on your system",
        ):
            qc.export(fmt=ExportFormat.QUANTIFY_SCHEDULER)
    else:
        exported_schedule, bit_string_mapping = qc.export(fmt=ExportFormat.QUANTIFY_SCHEDULER)

        assert exported_schedule.name == "Exported OpenSquirrel circuit"

        operations = [
            exported_schedule.operations[schedulable["operation_id"]].name
            for schedulable in exported_schedule.schedulables.values()
        ]

        assert operations == [
            "Rxy(90, 90, 'q[1]')",
            "Rxy(180, 0, 'q[1]')",
            "CZ (q[0], q[1])",
            "Rxy(90, 90, 'q[1]')",
            "Rxy(180, 0, 'q[1]')",
            "CZ (q[0], q[1])",
            "Rxy(11.25, 0, 'q[1]')",
            "CZ (q[0], q[1])",
            "Rxy(-11.25, 0, 'q[1]')",
            "CZ (q[0], q[1])",
            "Rxy(180, 0, 'q[0]')",
            "Rxy(-90, 90, 'q[0]')",
            "Rxy(11.25, 0, 'q[0]')",
            "Measure q[0]",
            "Rxy(90, 90, 'q[1]')",
            "Rxy(180, 0, 'q[1]')",
            "Measure q[1]",
        ]

        ir_measures = [instruction for instruction in qc.ir.statements if isinstance(instruction, Measure)]
        qs_measures = [
            operation.data["gate_info"]
            for operation in exported_schedule.operations.values()
            if operation.data["gate_info"]["operation_type"] == "measure"
        ]

        ir_acq_index_record = [0] * qc.qubit_register_size
        ir_bit_string_mapping: list[tuple[None, None] | tuple[int, int]] = [(None, None)] * qc.bit_register_size
        for i, ir_measure in enumerate(ir_measures):
            qubit_index = ir_measure.qubit.index
            ir_acq_index = ir_acq_index_record[qubit_index]
            ir_bit_string_mapping[ir_measure.bit.index] = (ir_acq_index, qubit_index)
            assert qs_measures[i]["acq_channel_override"] == qubit_index
            assert qs_measures[i]["acq_index"] == ir_acq_index
            assert qs_measures[i]["acq_protocol"] == "ThresholdedAcquisition"
            ir_acq_index_record[qubit_index] += 1

        assert len(bit_string_mapping) == qc.bit_register_size
        assert bit_string_mapping == ir_bit_string_mapping


def test_hectoqubit_backend_allxy() -> None:
    qc = Circuit.from_string(
        """
        version 3.0

        qubit[3] q
        bit[10] b

        reset

        Rx(0.0) q[0]
        Rx(0.0) q[0]
        b[0] = measure q[0]

        Rx(3.141592653589793) q[1]
        Rx(3.141592653589793) q[1]
        b[1] = measure q[1]

        Ry(3.141592653589793) q[0]
        Ry(3.141592653589793) q[0]
        b[2] = measure q[0]

        Rx(3.141592653589793) q[2]
        Ry(3.141592653589793) q[2]
        b[3] = measure q[2]

        Ry(3.141592653589793) q[0]
        Rx(3.141592653589793) q[0]
        b[4] = measure q[0]

        Rx(3.141592653589793) q[0]
        Rx(0.0) q[0]
        Ry(3.141592653589793) q[2]
        Rx(0.0) q[2]
        Rx(1.5707963267948966) q[1]
        Rx(1.5707963267948966) q[1]

        b[6] = measure q[2]
        b[5] = measure q[0]
        b[8] = measure q[0]
        b[7] = measure q[1]

        b[9] = measure q[0]
        """
    )

    # No compilation passes are performed

    if importlib.util.find_spec("quantify_scheduler") is None:
        with pytest.raises(
            Exception,
            match="quantify-scheduler is not installed, or cannot be installed on " "your system",
        ):
            qc.export(fmt=ExportFormat.QUANTIFY_SCHEDULER)
    else:
        exported_schedule, bit_string_mapping = qc.export(fmt=ExportFormat.QUANTIFY_SCHEDULER)

        assert exported_schedule.name == "Exported OpenSquirrel circuit"

        operations = [
            exported_schedule.operations[schedulable["operation_id"]].name
            for schedulable in exported_schedule.schedulables.values()
        ]

        assert operations == [
            "Reset q[0]",
            "Reset q[1]",
            "Reset q[2]",
            "Rxy(0, 0, 'q[0]')",
            "Rxy(0, 0, 'q[0]')",
            "Measure q[0]",
            "Rxy(180, 0, 'q[1]')",
            "Rxy(180, 0, 'q[1]')",
            "Measure q[1]",
            "Rxy(180, 90, 'q[0]')",
            "Rxy(180, 90, 'q[0]')",
            "Measure q[0]",
            "Rxy(180, 0, 'q[2]')",
            "Rxy(180, 90, 'q[2]')",
            "Measure q[2]",
            "Rxy(180, 90, 'q[0]')",
            "Rxy(180, 0, 'q[0]')",
            "Measure q[0]",
            "Rxy(180, 0, 'q[0]')",
            "Rxy(0, 0, 'q[0]')",
            "Rxy(180, 90, 'q[2]')",
            "Rxy(0, 0, 'q[2]')",
            "Rxy(90, 0, 'q[1]')",
            "Rxy(90, 0, 'q[1]')",
            "Measure q[2]",
            "Measure q[0]",
            "Measure q[0]",
            "Measure q[1]",
            "Measure q[0]",
        ]

        qs_measures = [
            operation.data["gate_info"]
            for operation in exported_schedule.operations.values()
            if operation.data["gate_info"]["operation_type"] == "measure"
        ]

<<<<<<< HEAD
        ir_measurements = [instruction for instruction in qc.ir.statements if isinstance(instruction, Measure)]
=======
        ir_measures = [
            instruction
            for instruction in qc.ir.statements
            if isinstance(instruction, Measure)
        ]

>>>>>>> 127c283b
        ir_acq_index_record = [0] * qc.qubit_register_size
        ir_bit_string_mapping: list[tuple[None, None] | tuple[int, int]] = [(None, None)] * qc.bit_register_size
        for i, ir_measurement in enumerate(ir_measures):
            qubit_index = ir_measurement.qubit.index
            ir_acq_index = ir_acq_index_record[qubit_index]
            ir_bit_string_mapping[ir_measurement.bit.index] = (ir_acq_index, qubit_index)
            assert qs_measures[i]["acq_channel_override"] == qubit_index
            assert qs_measures[i]["acq_index"] == ir_acq_index
            assert qs_measures[i]["acq_protocol"] == "ThresholdedAcquisition"
            ir_acq_index_record[qubit_index] += 1

        assert len(bit_string_mapping) == qc.bit_register_size
        assert bit_string_mapping == ir_bit_string_mapping<|MERGE_RESOLUTION|>--- conflicted
+++ resolved
@@ -156,7 +156,9 @@
         ):
             qc.export(fmt=ExportFormat.QUANTIFY_SCHEDULER)
     else:
-        exported_schedule, bit_string_mapping = qc.export(fmt=ExportFormat.QUANTIFY_SCHEDULER)
+        exported_schedule, bit_string_mapping = qc.export(
+            fmt=ExportFormat.QUANTIFY_SCHEDULER
+        )
 
         assert exported_schedule.name == "Exported OpenSquirrel circuit"
 
@@ -185,7 +187,11 @@
             "Measure q[1]",
         ]
 
-        ir_measures = [instruction for instruction in qc.ir.statements if isinstance(instruction, Measure)]
+        ir_measures = [
+            instruction
+            for instruction in qc.ir.statements
+            if isinstance(instruction, Measure)
+        ]
         qs_measures = [
             operation.data["gate_info"]
             for operation in exported_schedule.operations.values()
@@ -193,7 +199,9 @@
         ]
 
         ir_acq_index_record = [0] * qc.qubit_register_size
-        ir_bit_string_mapping: list[tuple[None, None] | tuple[int, int]] = [(None, None)] * qc.bit_register_size
+        ir_bit_string_mapping: list[tuple[None, None] | tuple[int, int]] = [
+            (None, None)
+        ] * qc.bit_register_size
         for i, ir_measure in enumerate(ir_measures):
             qubit_index = ir_measure.qubit.index
             ir_acq_index = ir_acq_index_record[qubit_index]
@@ -258,11 +266,14 @@
     if importlib.util.find_spec("quantify_scheduler") is None:
         with pytest.raises(
             Exception,
-            match="quantify-scheduler is not installed, or cannot be installed on " "your system",
+            match="quantify-scheduler is not installed, or cannot be installed on "
+            "your system",
         ):
             qc.export(fmt=ExportFormat.QUANTIFY_SCHEDULER)
     else:
-        exported_schedule, bit_string_mapping = qc.export(fmt=ExportFormat.QUANTIFY_SCHEDULER)
+        exported_schedule, bit_string_mapping = qc.export(
+            fmt=ExportFormat.QUANTIFY_SCHEDULER
+        )
 
         assert exported_schedule.name == "Exported OpenSquirrel circuit"
 
@@ -309,22 +320,23 @@
             if operation.data["gate_info"]["operation_type"] == "measure"
         ]
 
-<<<<<<< HEAD
-        ir_measurements = [instruction for instruction in qc.ir.statements if isinstance(instruction, Measure)]
-=======
         ir_measures = [
             instruction
             for instruction in qc.ir.statements
             if isinstance(instruction, Measure)
         ]
 
->>>>>>> 127c283b
         ir_acq_index_record = [0] * qc.qubit_register_size
-        ir_bit_string_mapping: list[tuple[None, None] | tuple[int, int]] = [(None, None)] * qc.bit_register_size
+        ir_bit_string_mapping: list[tuple[None, None] | tuple[int, int]] = [
+            (None, None)
+        ] * qc.bit_register_size
         for i, ir_measurement in enumerate(ir_measures):
             qubit_index = ir_measurement.qubit.index
             ir_acq_index = ir_acq_index_record[qubit_index]
-            ir_bit_string_mapping[ir_measurement.bit.index] = (ir_acq_index, qubit_index)
+            ir_bit_string_mapping[ir_measurement.bit.index] = (
+                ir_acq_index,
+                qubit_index,
+            )
             assert qs_measures[i]["acq_channel_override"] == qubit_index
             assert qs_measures[i]["acq_index"] == ir_acq_index
             assert qs_measures[i]["acq_protocol"] == "ThresholdedAcquisition"
