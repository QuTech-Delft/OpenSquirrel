--- conflicted
+++ resolved
@@ -19,19 +19,11 @@
 
                 qubit[3] q
 
-<<<<<<< HEAD
-                Ry q[0], 1.23
-                Ry q[1], 2.34
+                Ry(1.23) q[0]
+                Ry(2.34) q[1]
                 CNOT q[0], q[1]
-                Rx q[0], -2.3
-                Ry q[1], -3.14
-=======
-                Ry(1.23) qreg[0]
-                Ry(2.34) qreg[1]
-                CNOT qreg[0], qreg[1]
-                Rx(-2.3) qreg[0]
-                Ry(-3.14) qreg[1]
->>>>>>> f95a9504
+                Rx(-2.3) q[0]
+                Ry(-3.14) q[1]
             """
         )
 
@@ -60,53 +52,28 @@
             str(circuit),
             """version 3.0
 
-<<<<<<< HEAD
 qubit[3] q
 
-Rz q[0], 3.1415927
-X90 q[0]
-Rz q[0], 1.9115927
-X90 q[0]
-Rz q[1], 3.1415927
-X90 q[1]
-Rz q[1], 2.372389
-X90 q[1]
-Rz q[1], 3.1415927
+Rz(3.1415927) q[0]
+X90 q[0]
+Rz(1.9115927) q[0]
+X90 q[0]
+Rz(3.1415927) q[1]
+X90 q[1]
+Rz(2.372389) q[1]
+X90 q[1]
+Rz(3.1415927) q[1]
 CZ q[0], q[1]
-Rz q[0], 1.5707963
-X90 q[0]
-Rz q[0], 0.84159265
-X90 q[0]
-Rz q[0], 1.5707963
-Rz q[1], 3.1415927
-X90 q[1]
-Rz q[1], 1.572389
-X90 q[1]
-Rz q[1], 3.1415927
-=======
-qubit[3] qreg
-
-Rz(3.1415927) qreg[0]
-X90 qreg[0]
-Rz(1.9115927) qreg[0]
-X90 qreg[0]
-Rz(3.1415927) qreg[1]
-X90 qreg[1]
-Rz(2.372389) qreg[1]
-X90 qreg[1]
-Rz(3.1415927) qreg[1]
-CZ qreg[0], qreg[1]
-Rz(1.5707963) qreg[0]
-X90 qreg[0]
-Rz(0.84159265) qreg[0]
-X90 qreg[0]
-Rz(1.5707963) qreg[0]
-Rz(3.1415927) qreg[1]
-X90 qreg[1]
-Rz(1.572389) qreg[1]
-X90 qreg[1]
-Rz(3.1415927) qreg[1]
->>>>>>> f95a9504
+Rz(1.5707963) q[0]
+X90 q[0]
+Rz(0.84159265) q[0]
+X90 q[0]
+Rz(1.5707963) q[0]
+Rz(3.1415927) q[1]
+X90 q[1]
+Rz(1.572389) q[1]
+X90 q[1]
+Rz(3.1415927) q[1]
 """,
         )
 
@@ -117,25 +84,14 @@
 
                 qubit[3] q
 
-<<<<<<< HEAD
-                Ry q[2], 2.34
-                Rz q[0], 1.5707963
-                Ry q[0], -0.2
+                Ry(2.34) q[2]
+                Rz(1.5707963) q[0]
+                Ry(-0.2) q[0]
                 CNOT q[1], q[0]
-                Rz q[0], 1.5789
+                Rz(1.5789) q[0]
                 CNOT q[1], q[0]
-                Rz q[1], 2.5707963
+                Rz(2.5707963) q[1]
                 measure q[0,2]
-=======
-                Ry(2.34) qreg[2]
-                Rz(1.5707963) qreg[0]
-                Ry(-0.2) qreg[0]
-                CNOT qreg[1], qreg[0]
-                Rz(1.5789) qreg[0]
-                CNOT qreg[1], qreg[0]
-                Rz(2.5707963) qreg[1]
-                measure qreg[0,2]
->>>>>>> f95a9504
             """,
         )
         circuit.merge_single_qubit_gates()
@@ -144,59 +100,31 @@
             str(circuit),
             """version 3.0
 
-<<<<<<< HEAD
 qubit[3] q
 
-Rz q[0], 1.5707963
-X90 q[0]
-Rz q[0], 2.9415927
-X90 q[0]
-Rz q[0], 3.1415927
+Rz(1.5707963) q[0]
+X90 q[0]
+Rz(2.9415927) q[0]
+X90 q[0]
+Rz(3.1415927) q[0]
 CNOT q[1], q[0]
-Rz q[0], -2.3521427
-X90 q[0]
-Rz q[0], 3.1415927
-X90 q[0]
-Rz q[0], 0.78945
+Rz(-2.3521427) q[0]
+X90 q[0]
+Rz(3.1415927) q[0]
+X90 q[0]
+Rz(0.78945) q[0]
 CNOT q[1], q[0]
-Rz q[2], 3.1415927
-X90 q[2]
-Rz q[2], 0.80159265
-X90 q[2]
-Rz q[1], -1.8561945
-X90 q[1]
-Rz q[1], 3.1415927
-X90 q[1]
-Rz q[1], 1.2853981
+Rz(3.1415927) q[2]
+X90 q[2]
+Rz(0.80159265) q[2]
+X90 q[2]
+Rz(-1.8561945) q[1]
+X90 q[1]
+Rz(3.1415927) q[1]
+X90 q[1]
+Rz(1.2853981) q[1]
 measure q[0]
 measure q[2]
-=======
-qubit[3] qreg
-
-Rz(1.5707963) qreg[0]
-X90 qreg[0]
-Rz(2.9415927) qreg[0]
-X90 qreg[0]
-Rz(3.1415927) qreg[0]
-CNOT qreg[1], qreg[0]
-Rz(-2.3521427) qreg[0]
-X90 qreg[0]
-Rz(3.1415927) qreg[0]
-X90 qreg[0]
-Rz(0.78945) qreg[0]
-CNOT qreg[1], qreg[0]
-Rz(3.1415927) qreg[2]
-X90 qreg[2]
-Rz(0.80159265) qreg[2]
-X90 qreg[2]
-Rz(-1.8561945) qreg[1]
-X90 qreg[1]
-Rz(3.1415927) qreg[1]
-X90 qreg[1]
-Rz(1.2853981) qreg[1]
-measure qreg[0]
-measure qreg[2]
->>>>>>> f95a9504
 """,
         )
 
@@ -221,37 +149,20 @@
             str(circuit),
             """version 3.0
 
-<<<<<<< HEAD
 qubit[3] q
 
 X90 q[0]
-Rz q[0], 1.5707963
-X90 q[0]
-X90 q[1]
-Rz q[1], 1.5707963
-X90 q[1]
-X90 q[2]
-Rz q[2], 1.5707963
+Rz(1.5707963) q[0]
+X90 q[0]
+X90 q[1]
+Rz(1.5707963) q[1]
+X90 q[1]
+X90 q[2]
+Rz(1.5707963) q[2]
 X90 q[2]
 measure q[0]
 measure q[1]
 measure q[2]
-=======
-qubit[3] qreg
-
-X90 qreg[0]
-Rz(1.5707963) qreg[0]
-X90 qreg[0]
-X90 qreg[1]
-Rz(1.5707963) qreg[1]
-X90 qreg[1]
-X90 qreg[2]
-Rz(1.5707963) qreg[2]
-X90 qreg[2]
-measure qreg[0]
-measure qreg[1]
-measure qreg[2]
->>>>>>> f95a9504
 """,
         )
 
@@ -262,9 +173,8 @@
 
                 qubit[2] q
 
-<<<<<<< HEAD
-                Rz q[1], -2.3561945
-                Rz q[1], 1.5707963
+                Rz(-2.3561945) q[1]
+                Rz(1.5707963) q[1]
                 measure q[1,0]
             """
         )
@@ -276,38 +186,15 @@
 
 qubit[2] q
 
-Rz q[1], 2.7488936
-X90 q[1]
-Rz q[1], 3.1415927
-X90 q[1]
-Rz q[1], -0.3926991
+Rz(2.7488936) q[1]
+X90 q[1]
+Rz(3.1415927) q[1]
+X90 q[1]
+Rz(-0.3926991) q[1]
 measure q[1]
 measure q[0]
 """,
         )
-=======
-                Rz(-2.3561945) qreg[1]
-                Rz(1.5707963) qreg[1]
-                measure qreg[1,0]
-            """
-        )
-        myCircuit.merge_single_qubit_gates()
-        myCircuit.decompose(decomposer=McKayDecomposer)
-        output = str(myCircuit)
-        expected = """version 3.0
-
-qubit[2] qreg
-
-Rz(2.7488936) qreg[1]
-X90 qreg[1]
-Rz(3.1415927) qreg[1]
-X90 qreg[1]
-Rz(-0.3926991) qreg[1]
-measure qreg[1]
-measure qreg[0]
-"""
-        self.assertEqual(output, expected)
->>>>>>> f95a9504
 
     def test_qi(self):
         circuit = Circuit.from_string(
@@ -372,16 +259,9 @@
 X90 q[1]
 Rz(1.5707964) q[1]
 X90 q[1]
-<<<<<<< HEAD
-Rz q[1], 3.1415927
-""",
-        )
-=======
-Rz(3.1415927) q[1]
-"""
-
-        self.assertEqual(output, expected)
->>>>>>> f95a9504
+Rz(3.1415927) q[1]
+""",
+        )
 
     def test_libqasm_error(self):
         with self.assertRaisesRegex(
@@ -403,20 +283,12 @@
 
             qubit[3] q
 
-<<<<<<< HEAD
             H q[1]
             CZ q[0], q[1]
             CNOT q[0], q[1]
-            CRk q[0], q[1], 4
+            CRk(4) q[0], q[1]
             H q[0]
-=======
-                H qreg[1]
-                CZ qreg[0], qreg[1]
-                CNOT qreg[0], qreg[1]
-                CRk(4) qreg[0], qreg[1]
-                H qreg[0]
-                measure qreg[0:1]
->>>>>>> f95a9504
+            measure q[0:1]
             """
         )
 
@@ -457,7 +329,6 @@
             self.assertEqual(
                 operations,
                 [
-<<<<<<< HEAD
                     "Rz(-180, 'q[1]')",
                     "Rxy(90, 90, 'q[1]')",
                     "CZ (q[0], q[1])",
@@ -477,29 +348,8 @@
                     "Rz(-180, 'q[0]')",
                     "Rz(-180, 'q[1]')",
                     "Rxy(90, 90, 'q[1]')",
-=======
-                    "Rz(-180, 'qreg[1]')",
-                    "Rxy(90, 90, 'qreg[1]')",
-                    "CZ (qreg[0], qreg[1])",
-                    "Rz(-180, 'qreg[1]')",
-                    "Rxy(90, 90, 'qreg[1]')",
-                    "CZ (qreg[0], qreg[1])",
-                    "Rz(90, 'qreg[1]')",
-                    "Rxy(11.25, 90, 'qreg[1]')",
-                    "Rz(-90, 'qreg[1]')",
-                    "CZ (qreg[0], qreg[1])",
-                    "Rz(90, 'qreg[1]')",
-                    "Rxy(-11.25, 90, 'qreg[1]')",
-                    "Rz(-90, 'qreg[1]')",
-                    "CZ (qreg[0], qreg[1])",
-                    "Rz(11.25, 'qreg[0]')",
-                    "Rxy(-90, 90, 'qreg[0]')",
-                    "Rz(-180, 'qreg[0]')",
-                    "Rz(-180, 'qreg[1]')",
-                    "Rxy(90, 90, 'qreg[1]')",
-                    "Measure qreg[0]",
-                    "Measure qreg[1]",
->>>>>>> f95a9504
+                    "Measure q[0]",
+                    "Measure q[1]",
                 ],
             )
 
