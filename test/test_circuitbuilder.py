--- conflicted
+++ resolved
@@ -1,12 +1,8 @@
-<<<<<<< HEAD
-=======
-from src.CircuitBuilder import CircuitBuilder
-from src.DefaultGates import DefaultGates
->>>>>>> 2a567ae0
 import unittest
 
+from opensquirrel.DefaultGates import DefaultGates
+
 from opensquirrel.CircuitBuilder import CircuitBuilder
-from test.TestGates import TEST_GATES
 
 
 class CircuitBuilderTest(unittest.TestCase):
@@ -24,6 +20,7 @@
         self.assertEqual(circuit.squirrelAST.operations[0], ("h", (0,)))
         self.assertEqual(circuit.squirrelAST.operations[1], ("cnot", (0,1)))
 
+
     def test_chain(self):
         builder = CircuitBuilder(DefaultGates, 3)
 
@@ -33,11 +30,13 @@
         self.assertEqual(circuit.squirrelAST.operations[0], ("h", (0,)))
         self.assertEqual(circuit.squirrelAST.operations[1], ("cnot", (0,1)))
 
+
     def test_unknown_gate(self):
         builder = CircuitBuilder(DefaultGates, 3)
         
         with self.assertRaisesRegex(Exception, "Unknown gate or alias of gate: `un`"):
             builder.un(0)
+
 
     def test_wrong_number_of_arguments(self):
         builder = CircuitBuilder(DefaultGates, 3)
