--- conflicted
+++ resolved
@@ -1,9 +1,5 @@
 import pytest
 
-<<<<<<< HEAD
-from opensquirrel.default_gates import (CNOT, CR, CRk, H, I, Ry, X,
-                                        default_gate_aliases, default_gate_set)
-=======
 from opensquirrel.default_gates import (
     CNOT,
     CR,
@@ -15,7 +11,6 @@
     default_gate_aliases,
     default_gate_set,
 )
->>>>>>> dc2d9570
 from opensquirrel.ir import Float, Int, Qubit
 from opensquirrel.parser.libqasm.parser import Parser
 
