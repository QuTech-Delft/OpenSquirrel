from __future__ import annotations

from math import pi, tau

import numpy as np
import pytest
from numpy.typing import ArrayLike, DTypeLike

<<<<<<< HEAD
from opensquirrel import X90, Y90, H, I, MinusX90, MinusY90, S, SDagger, T, TDagger, X, Y, Z
=======
from opensquirrel import X90, Y90, Z90, H, I, MinusX90, MinusY90, MinusZ90, Rn, Rx, Ry, Rz, TDagger, U, X, Y, Z
>>>>>>> cb610420
from opensquirrel.common import ATOL
from opensquirrel.ir.semantics import BlochSphereRotation
from opensquirrel.ir.semantics.bsr import bsr_from_matrix


@pytest.mark.parametrize(
    ("matrix", "bsr"),
    [
        (np.array([[1, 0], [0, 1]]), I(0).bsr),
        ((1 / np.sqrt(2)) * np.array([[1, 1], [1, -1]]), H(0).bsr),
        (np.array([[0, 1], [1, 0]]), X(0).bsr),
        ((1 / 2) * np.array([[1 + 1j, 1 - 1j], [1 - 1j, 1 + 1j]]), X90(0).bsr),
        ((1 / 2) * np.array([[1 - 1j, 1 + 1j], [1 + 1j, 1 - 1j]]), MinusX90(0).bsr),
        (np.array([[0, -1j], [1j, 0]]), Y(0).bsr),
        ((1 / 2) * np.array([[1 + 1j, -1 - 1j], [1 + 1j, 1 + 1j]]), Y90(0).bsr),
        ((1 / 2) * np.array([[1 - 1j, 1 - 1j], [-1 + 1j, 1 - 1j]]), MinusY90(0).bsr),
        (np.array([[1, 0], [0, -1]]), Z(0).bsr),
        (np.array([[1, 0], [0, 1j]]), S(0).bsr),
        (np.array([[1, 0], [0, -1j]]), SDagger(0).bsr),
        (np.array([[1, 0], [0, np.exp(1j * pi / 4)]]), T(0).bsr),
        (np.array([[1, 0], [0, np.exp(-1j * pi / 4)]]), TDagger(0).bsr),
    ],
    ids=["I", "H", "X", "X90", "mX90", "Y", "Y90", "mY90", "Z", "S", "SDagger", "T", "TDagger"],
)
def test_bsr_from_matrix(matrix: ArrayLike | list[list[int | DTypeLike]], bsr: BlochSphereRotation) -> None:
    assert bsr_from_matrix(matrix) == bsr


def assert_equal_upto_phase(gate1: BlochSphereRotation, gate2: BlochSphereRotation) -> None:
    assert gate1.qubit == gate2.qubit
    assert gate1.axis == gate2.axis
    assert gate1.angle == gate2.angle


class TestBlochSphereRotation:
    @pytest.fixture
    def bsr(self) -> BlochSphereRotation:
        return BlochSphereRotation(axis=(1, 0, 0), angle=pi, phase=tau)

    @pytest.mark.parametrize(
        "other_bsr",
        [
            BlochSphereRotation(axis=(1, 0, 0), angle=pi, phase=tau),
            BlochSphereRotation(axis=(1 + ATOL / 2, 0, 0), angle=pi, phase=tau),
            BlochSphereRotation(axis=(1, 0, 0), angle=pi + ATOL / 2, phase=tau),
            BlochSphereRotation(axis=(1, 0, 0), angle=pi, phase=tau + ATOL / 2),
            BlochSphereRotation(axis=(1, 0, 0), angle=pi + tau, phase=tau),
        ],
        ids=["all_equal", "close_axis", "close_angle", "close_phase", "angle+tau"],
    )
    def test_equality(self, bsr: BlochSphereRotation, other_bsr: BlochSphereRotation) -> None:
        assert bsr == other_bsr

    @pytest.mark.parametrize(
        "other_bsr",
        [
            BlochSphereRotation(axis=(0, 1, 0), angle=pi, phase=tau),
            BlochSphereRotation(axis=(1, 0, 0), angle=0, phase=tau),
            BlochSphereRotation(axis=(1, 0, 0), angle=pi, phase=1),
            "test",
        ],
        ids=["axis", "angle", "phase", "type"],
    )
    def test_inequality(self, bsr: BlochSphereRotation, other_bsr: BlochSphereRotation | str) -> None:
        assert bsr != other_bsr

    def test_is_identity(self, bsr: BlochSphereRotation) -> None:
        assert I(42).is_identity()
<<<<<<< HEAD
        assert not bsr.is_identity()

=======
        assert not gate.is_identity()

    def test_u_gate(self) -> None:
        assert U(0, 0, 0, 0).is_identity()
        u = U(0, pi / 2, 0, 0)
        assert_equal_upto_phase(u, Y90(0))
        u = U(0, 0, pi / 2, 0)
        assert_equal_upto_phase(u, Z90(0))

    def test_y_rotations(self) -> None:
        assert Y90(1) == BlochSphereRotation(qubit=1, axis=(0, 1, 0), angle=pi / 2, phase=pi / 4)
        assert Y(1) == BlochSphereRotation(qubit=1, axis=(0, 1, 0), angle=pi, phase=pi / 2)
        assert MinusY90(1) == BlochSphereRotation(qubit=1, axis=(0, 1, 0), angle=-pi / 2, phase=-pi / 4)

    def test_z_rotations(self) -> None:
        assert Z90(1) == BlochSphereRotation(qubit=1, axis=(0, 0, 1), angle=pi / 2, phase=pi / 4)
        assert Z(1) == BlochSphereRotation(qubit=1, axis=(0, 0, 1), angle=pi, phase=pi / 2)
        assert MinusZ90(1) == BlochSphereRotation(qubit=1, axis=(0, 0, 1), angle=-pi / 2, phase=-pi / 4)

    @pytest.mark.parametrize(
        ("bsr", "default_gate"),
        [
            (BlochSphereRotation(qubit=0, axis=(1, 0, 1), angle=pi, phase=pi / 2), H(0)),
            (BlochSphereRotation(qubit=0, axis=(1, 0, 0), angle=pi, phase=pi / 2), X(0)),
            (BlochSphereRotation(qubit=0, axis=(1, 0, 0), angle=pi / 2, phase=pi / 4), X90(0)),
            (BlochSphereRotation(qubit=0, axis=(-1, 0, 0), angle=-pi / 2, phase=-pi / 4), X90(0)),
            (BlochSphereRotation(qubit=0, axis=(1, 0, 0), angle=-pi / 2, phase=-pi / 4), MinusX90(0)),
            (BlochSphereRotation(qubit=0, axis=(-1, 0, 0), angle=pi / 2, phase=pi / 4), MinusX90(0)),
            (BlochSphereRotation(qubit=0, axis=(0, 0, 1), angle=-pi / 4, phase=-pi / 8), TDagger(0)),
            (BlochSphereRotation(qubit=0, axis=(1, 0, 0), angle=pi / 4, phase=0), Rx(0, pi / 4)),
            (BlochSphereRotation(qubit=0, axis=(0, 1, 0), angle=pi / 3, phase=0), Ry(0, pi / 3)),
            (BlochSphereRotation(qubit=0, axis=(0, 0, 1), angle=3 * pi / 4, phase=0), Rz(0, 3 * pi / 4)),
            (BlochSphereRotation(qubit=0, axis=(1, 0, 1), angle=pi, phase=0), Rn(0, 1, 0, 1, pi, 0)),
        ],
        ids=["H", "X", "X90-1", "X90-2", "mX90-1", "mX90-2", "Tdag", "Rx", "Ry", "Rz", "Rn"],
    )
    def test_default_gate_matching(self, bsr: BlochSphereRotation, default_gate: BlochSphereRotation) -> None:
        matched_bsr = BlochSphereRotation.try_match_replace_with_default(bsr)
        assert matched_bsr == default_gate
        assert matched_bsr.name == default_gate.name

>>>>>>> cb610420
<|MERGE_RESOLUTION|>--- conflicted
+++ resolved
@@ -1,127 +1,94 @@
-from __future__ import annotations
-
-from math import pi, tau
-
-import numpy as np
-import pytest
-from numpy.typing import ArrayLike, DTypeLike
-
-<<<<<<< HEAD
-from opensquirrel import X90, Y90, H, I, MinusX90, MinusY90, S, SDagger, T, TDagger, X, Y, Z
-=======
-from opensquirrel import X90, Y90, Z90, H, I, MinusX90, MinusY90, MinusZ90, Rn, Rx, Ry, Rz, TDagger, U, X, Y, Z
->>>>>>> cb610420
-from opensquirrel.common import ATOL
-from opensquirrel.ir.semantics import BlochSphereRotation
-from opensquirrel.ir.semantics.bsr import bsr_from_matrix
-
-
-@pytest.mark.parametrize(
-    ("matrix", "bsr"),
-    [
-        (np.array([[1, 0], [0, 1]]), I(0).bsr),
-        ((1 / np.sqrt(2)) * np.array([[1, 1], [1, -1]]), H(0).bsr),
-        (np.array([[0, 1], [1, 0]]), X(0).bsr),
-        ((1 / 2) * np.array([[1 + 1j, 1 - 1j], [1 - 1j, 1 + 1j]]), X90(0).bsr),
-        ((1 / 2) * np.array([[1 - 1j, 1 + 1j], [1 + 1j, 1 - 1j]]), MinusX90(0).bsr),
-        (np.array([[0, -1j], [1j, 0]]), Y(0).bsr),
-        ((1 / 2) * np.array([[1 + 1j, -1 - 1j], [1 + 1j, 1 + 1j]]), Y90(0).bsr),
-        ((1 / 2) * np.array([[1 - 1j, 1 - 1j], [-1 + 1j, 1 - 1j]]), MinusY90(0).bsr),
-        (np.array([[1, 0], [0, -1]]), Z(0).bsr),
-        (np.array([[1, 0], [0, 1j]]), S(0).bsr),
-        (np.array([[1, 0], [0, -1j]]), SDagger(0).bsr),
-        (np.array([[1, 0], [0, np.exp(1j * pi / 4)]]), T(0).bsr),
-        (np.array([[1, 0], [0, np.exp(-1j * pi / 4)]]), TDagger(0).bsr),
-    ],
-    ids=["I", "H", "X", "X90", "mX90", "Y", "Y90", "mY90", "Z", "S", "SDagger", "T", "TDagger"],
-)
-def test_bsr_from_matrix(matrix: ArrayLike | list[list[int | DTypeLike]], bsr: BlochSphereRotation) -> None:
-    assert bsr_from_matrix(matrix) == bsr
-
-
-def assert_equal_upto_phase(gate1: BlochSphereRotation, gate2: BlochSphereRotation) -> None:
-    assert gate1.qubit == gate2.qubit
-    assert gate1.axis == gate2.axis
-    assert gate1.angle == gate2.angle
-
-
-class TestBlochSphereRotation:
-    @pytest.fixture
-    def bsr(self) -> BlochSphereRotation:
-        return BlochSphereRotation(axis=(1, 0, 0), angle=pi, phase=tau)
-
-    @pytest.mark.parametrize(
-        "other_bsr",
-        [
-            BlochSphereRotation(axis=(1, 0, 0), angle=pi, phase=tau),
-            BlochSphereRotation(axis=(1 + ATOL / 2, 0, 0), angle=pi, phase=tau),
-            BlochSphereRotation(axis=(1, 0, 0), angle=pi + ATOL / 2, phase=tau),
-            BlochSphereRotation(axis=(1, 0, 0), angle=pi, phase=tau + ATOL / 2),
-            BlochSphereRotation(axis=(1, 0, 0), angle=pi + tau, phase=tau),
-        ],
-        ids=["all_equal", "close_axis", "close_angle", "close_phase", "angle+tau"],
-    )
-    def test_equality(self, bsr: BlochSphereRotation, other_bsr: BlochSphereRotation) -> None:
-        assert bsr == other_bsr
-
-    @pytest.mark.parametrize(
-        "other_bsr",
-        [
-            BlochSphereRotation(axis=(0, 1, 0), angle=pi, phase=tau),
-            BlochSphereRotation(axis=(1, 0, 0), angle=0, phase=tau),
-            BlochSphereRotation(axis=(1, 0, 0), angle=pi, phase=1),
-            "test",
-        ],
-        ids=["axis", "angle", "phase", "type"],
-    )
-    def test_inequality(self, bsr: BlochSphereRotation, other_bsr: BlochSphereRotation | str) -> None:
-        assert bsr != other_bsr
-
-    def test_is_identity(self, bsr: BlochSphereRotation) -> None:
-        assert I(42).is_identity()
-<<<<<<< HEAD
-        assert not bsr.is_identity()
-
-=======
-        assert not gate.is_identity()
-
-    def test_u_gate(self) -> None:
-        assert U(0, 0, 0, 0).is_identity()
-        u = U(0, pi / 2, 0, 0)
-        assert_equal_upto_phase(u, Y90(0))
-        u = U(0, 0, pi / 2, 0)
-        assert_equal_upto_phase(u, Z90(0))
-
-    def test_y_rotations(self) -> None:
-        assert Y90(1) == BlochSphereRotation(qubit=1, axis=(0, 1, 0), angle=pi / 2, phase=pi / 4)
-        assert Y(1) == BlochSphereRotation(qubit=1, axis=(0, 1, 0), angle=pi, phase=pi / 2)
-        assert MinusY90(1) == BlochSphereRotation(qubit=1, axis=(0, 1, 0), angle=-pi / 2, phase=-pi / 4)
-
-    def test_z_rotations(self) -> None:
-        assert Z90(1) == BlochSphereRotation(qubit=1, axis=(0, 0, 1), angle=pi / 2, phase=pi / 4)
-        assert Z(1) == BlochSphereRotation(qubit=1, axis=(0, 0, 1), angle=pi, phase=pi / 2)
-        assert MinusZ90(1) == BlochSphereRotation(qubit=1, axis=(0, 0, 1), angle=-pi / 2, phase=-pi / 4)
-
-    @pytest.mark.parametrize(
-        ("bsr", "default_gate"),
-        [
-            (BlochSphereRotation(qubit=0, axis=(1, 0, 1), angle=pi, phase=pi / 2), H(0)),
-            (BlochSphereRotation(qubit=0, axis=(1, 0, 0), angle=pi, phase=pi / 2), X(0)),
-            (BlochSphereRotation(qubit=0, axis=(1, 0, 0), angle=pi / 2, phase=pi / 4), X90(0)),
-            (BlochSphereRotation(qubit=0, axis=(-1, 0, 0), angle=-pi / 2, phase=-pi / 4), X90(0)),
-            (BlochSphereRotation(qubit=0, axis=(1, 0, 0), angle=-pi / 2, phase=-pi / 4), MinusX90(0)),
-            (BlochSphereRotation(qubit=0, axis=(-1, 0, 0), angle=pi / 2, phase=pi / 4), MinusX90(0)),
-            (BlochSphereRotation(qubit=0, axis=(0, 0, 1), angle=-pi / 4, phase=-pi / 8), TDagger(0)),
-            (BlochSphereRotation(qubit=0, axis=(1, 0, 0), angle=pi / 4, phase=0), Rx(0, pi / 4)),
-            (BlochSphereRotation(qubit=0, axis=(0, 1, 0), angle=pi / 3, phase=0), Ry(0, pi / 3)),
-            (BlochSphereRotation(qubit=0, axis=(0, 0, 1), angle=3 * pi / 4, phase=0), Rz(0, 3 * pi / 4)),
-            (BlochSphereRotation(qubit=0, axis=(1, 0, 1), angle=pi, phase=0), Rn(0, 1, 0, 1, pi, 0)),
-        ],
-        ids=["H", "X", "X90-1", "X90-2", "mX90-1", "mX90-2", "Tdag", "Rx", "Ry", "Rz", "Rn"],
-    )
-    def test_default_gate_matching(self, bsr: BlochSphereRotation, default_gate: BlochSphereRotation) -> None:
-        matched_bsr = BlochSphereRotation.try_match_replace_with_default(bsr)
-        assert matched_bsr == default_gate
-        assert matched_bsr.name == default_gate.name
-
->>>>>>> cb610420
+from __future__ import annotations
+
+from math import pi, tau
+
+import numpy as np
+import pytest
+from numpy.typing import ArrayLike, DTypeLike
+
+from opensquirrel import X90, Y90, Z90, H, I, MinusX90, MinusY90, MinusZ90, S, SDagger, T, TDagger, U, X, Y, Z
+from opensquirrel.common import ATOL
+from opensquirrel.ir.semantics import BlochSphereRotation
+from opensquirrel.ir.semantics.bsr import bsr_from_matrix
+
+
+@pytest.mark.parametrize(
+    ("matrix", "bsr"),
+    [
+        (np.array([[1, 0], [0, 1]]), I(0).bsr),
+        ((1 / np.sqrt(2)) * np.array([[1, 1], [1, -1]]), H(0).bsr),
+        (np.array([[0, 1], [1, 0]]), X(0).bsr),
+        ((1 / 2) * np.array([[1 + 1j, 1 - 1j], [1 - 1j, 1 + 1j]]), X90(0).bsr),
+        ((1 / 2) * np.array([[1 - 1j, 1 + 1j], [1 + 1j, 1 - 1j]]), MinusX90(0).bsr),
+        (np.array([[0, -1j], [1j, 0]]), Y(0).bsr),
+        ((1 / 2) * np.array([[1 + 1j, -1 - 1j], [1 + 1j, 1 + 1j]]), Y90(0).bsr),
+        ((1 / 2) * np.array([[1 - 1j, 1 - 1j], [-1 + 1j, 1 - 1j]]), MinusY90(0).bsr),
+        (np.array([[1, 0], [0, -1]]), Z(0).bsr),
+        (np.array([[1, 0], [0, 1j]]), S(0).bsr),
+        (np.array([[1, 0], [0, -1j]]), SDagger(0).bsr),
+        (np.array([[1, 0], [0, np.exp(1j * pi / 4)]]), T(0).bsr),
+        (np.array([[1, 0], [0, np.exp(-1j * pi / 4)]]), TDagger(0).bsr),
+    ],
+    ids=["I", "H", "X", "X90", "mX90", "Y", "Y90", "mY90", "Z", "S", "SDagger", "T", "TDagger"],
+)
+def test_bsr_from_matrix(matrix: ArrayLike | list[list[int | DTypeLike]], bsr: BlochSphereRotation) -> None:
+    assert bsr_from_matrix(matrix) == bsr
+
+
+def assert_equal_upto_phase(bsr1: BlochSphereRotation, bsr2: BlochSphereRotation) -> None:
+    assert bsr1.axis == bsr2.axis
+    assert bsr1.angle == bsr2.angle
+
+
+class TestBlochSphereRotation:
+    @pytest.fixture
+    def bsr(self) -> BlochSphereRotation:
+        return BlochSphereRotation(axis=(1, 0, 0), angle=pi, phase=tau)
+
+    @pytest.mark.parametrize(
+        "other_bsr",
+        [
+            BlochSphereRotation(axis=(1, 0, 0), angle=pi, phase=tau),
+            BlochSphereRotation(axis=(1 + ATOL / 2, 0, 0), angle=pi, phase=tau),
+            BlochSphereRotation(axis=(1, 0, 0), angle=pi + ATOL / 2, phase=tau),
+            BlochSphereRotation(axis=(1, 0, 0), angle=pi, phase=tau + ATOL / 2),
+            BlochSphereRotation(axis=(1, 0, 0), angle=pi + tau, phase=tau),
+        ],
+        ids=["all_equal", "close_axis", "close_angle", "close_phase", "angle+tau"],
+    )
+    def test_equality(self, bsr: BlochSphereRotation, other_bsr: BlochSphereRotation) -> None:
+        assert bsr == other_bsr
+
+    @pytest.mark.parametrize(
+        "other_bsr",
+        [
+            BlochSphereRotation(axis=(0, 1, 0), angle=pi, phase=tau),
+            BlochSphereRotation(axis=(1, 0, 0), angle=0, phase=tau),
+            BlochSphereRotation(axis=(1, 0, 0), angle=pi, phase=1),
+            "test",
+        ],
+        ids=["axis", "angle", "phase", "type"],
+    )
+    def test_inequality(self, bsr: BlochSphereRotation, other_bsr: BlochSphereRotation | str) -> None:
+        assert bsr != other_bsr
+
+    def test_is_identity(self, bsr: BlochSphereRotation) -> None:
+        assert I(42).is_identity()
+        assert not bsr.is_identity()
+
+    def test_u_gate(self) -> None:
+        assert U(0, 0, 0, 0).is_identity()
+        u = U(0, pi / 2, 0, 0)
+        assert_equal_upto_phase(u.bsr, Y90(0).bsr)
+        u = U(0, 0, pi / 2, 0)
+        assert_equal_upto_phase(u.bsr, Z90(0).bsr)
+
+    def test_y_rotations(self) -> None:
+        assert Y90(0).bsr == BlochSphereRotation(axis=(0, 1, 0), angle=pi / 2, phase=pi / 4)
+        assert Y(0).bsr == BlochSphereRotation(axis=(0, 1, 0), angle=pi, phase=pi / 2)
+        assert MinusY90(0).bsr == BlochSphereRotation(axis=(0, 1, 0), angle=-pi / 2, phase=-pi / 4)
+
+    def test_z_rotations(self) -> None:
+        assert Z90(0).bsr == BlochSphereRotation(axis=(0, 0, 1), angle=pi / 2, phase=pi / 4)
+        assert Z(0).bsr == BlochSphereRotation(axis=(0, 0, 1), angle=pi, phase=pi / 2)
+        assert MinusZ90(0).bsr == BlochSphereRotation(axis=(0, 0, 1), angle=-pi / 2, phase=-pi / 4)