from math import pi

import pytest

<<<<<<< HEAD
from opensquirrel import CNOT, CR, CRk, H, I, Rn, Ry, X
from opensquirrel.ir import Gate
from opensquirrel.ir.semantics import ControlledGate
from opensquirrel.parser.libqasm.parser import Parser
=======
from opensquirrel import CNOT, CR, CRk, H, I, Ry, X
from opensquirrel.ir import ControlledGate, Gate, Rn
from opensquirrel.reader import LibQasmParser
>>>>>>> 6a5f5fda


def test_simple() -> None:
    circuit = LibQasmParser().circuit_from_string(
        """
version 3.0

qubit[2] q

H q[0]
I q[0]
Ry(1.234) q[1]
CNOT q[0], q[1]
CR(5.123) q[1], q[0]
CRk(23) q[0], q[1]
""",
    )

    assert circuit.qubit_register_size == 2
    assert circuit.qubit_register_name == "q"
    assert circuit.ir.statements == [H(0), I(0), Ry(1, 1.234), CNOT(0, 1), CR(1, 0, 5.123), CRk(0, 1, 23)]


def test_sgmq() -> None:
    circuit = LibQasmParser().circuit_from_string(
        """
version 3.0

qubit[20] q

H q[5:9]
X q[13,17]
CRk(23) q[0, 3], q[1, 4]
""",
    )

    assert circuit.qubit_register_size == 20
    assert circuit.qubit_register_name == "q"
    assert circuit.ir.statements == [
        H(5),
        H(6),
        H(7),
        H(8),
        H(9),
        X(13),
        X(17),
        CRk(0, 1, 23),
        CRk(3, 4, 23),
    ]


def test_error() -> None:
    with pytest.raises(
        IOError,
        match=r"Error at <unknown file name>:1:30..31: failed to resolve variable 'q'",
    ):
        LibQasmParser().circuit_from_string("version 3.0; qubit[20] qu; H q[5]")


@pytest.mark.parametrize(
    ("circuit_string", "expected_output"),
    [
        (
            "version 3.0\nqubit q\n",
            "version 3.0\n\nqubit[1] q\n",
        ),
        (
            "version 3.0\nqubit q\nbit b\n",
            "version 3.0\n\nqubit[1] q\nbit[1] b\n",
        ),
        (
            "version 3.0\nbit b\n",
            "version 3.0\n\nbit[1] b\n",
        ),
        (
            "version 3.0",
            "version 3.0\n",
        ),
        (
            "version 3.0; qubit q",
            "version 3.0\n\nqubit[1] q\n",
        ),
        (
            "version 3.0; qubit q; bit b",
            "version 3.0\n\nqubit[1] q\nbit[1] b\n",
        ),
        (
            "version 3.0; bit b",
            "version 3.0\n\nbit[1] b\n",
        ),
    ],
    ids=[
        "only_qubit",
        "qubit_and_bit",
        "only_bit",
        "empty_declaration",
        "semicolon_qubit",
        "semicolon_qubit_and_bit",
        "semicolon_bit",
    ],
)
def test_simplest(circuit_string: str, expected_output: str) -> None:
    circuit = LibQasmParser().circuit_from_string(circuit_string)
    assert str(circuit) == expected_output


@pytest.mark.parametrize(
    ("circuit_string", "expected_result"),
    [
        (
            "version 3.0; qubit q; inv.X q",
            [Rn(qubit=0, nx=1, ny=0, nz=0, theta=pi * -1, phi=pi / 2 * -1)],
        ),
        (
            "version 3.0; qubit q; inv.inv.X q",
            [X(qubit=0)],
        ),
        (
            "version 3.0; qubit q; pow(2).Rx(pi) q",
            [Rn(qubit=0, nx=1, ny=0, nz=0, theta=pi * 2, phi=0)],
        ),
        (
            "version 3.0; qubit q; pow(2).inv.X q",
            [Rn(qubit=0, nx=1, ny=0, nz=0, theta=pi * -2, phi=pi / 2 * -2)],
        ),
        (
            "version 3.0; qubit[2] q; ctrl.pow(2).inv.X q[0], q[1]",
            [
                ControlledGate(
                    control_qubit=0, target_gate=Rn(qubit=1, nx=1, ny=0, nz=0, theta=pi * -2, phi=pi / 2 * -2)
                )
            ],
        ),
    ],
    ids=["inv_X", "inv_inv_X", "pow_2_Rx", "pow_2_inv_X", "ctrl_pow_2_inv_X"],
)
def test_gate_modifiers(circuit_string: str, expected_result: list[Gate]) -> None:
    circuit = LibQasmParser().circuit_from_string(circuit_string)
    assert circuit.ir.statements == expected_result<|MERGE_RESOLUTION|>--- conflicted
+++ resolved
@@ -2,16 +2,10 @@
 
 import pytest
 
-<<<<<<< HEAD
 from opensquirrel import CNOT, CR, CRk, H, I, Rn, Ry, X
 from opensquirrel.ir import Gate
 from opensquirrel.ir.semantics import ControlledGate
-from opensquirrel.parser.libqasm.parser import Parser
-=======
-from opensquirrel import CNOT, CR, CRk, H, I, Ry, X
-from opensquirrel.ir import ControlledGate, Gate, Rn
 from opensquirrel.reader import LibQasmParser
->>>>>>> 6a5f5fda
 
 
 def test_simple() -> None:
