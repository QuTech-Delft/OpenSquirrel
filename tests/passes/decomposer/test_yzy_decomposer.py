from __future__ import annotations

<<<<<<< HEAD
import math
from typing import TYPE_CHECKING
=======
from math import pi
>>>>>>> 6a5f5fda

import pytest

from opensquirrel import CNOT, CR, H, I, Rx, Ry, Rz, S, X, Y
from opensquirrel.ir.semantics import BlochSphereRotation
from opensquirrel.passes.decomposer import YZYDecomposer
from opensquirrel.passes.decomposer.general_decomposer import check_gate_replacement

if TYPE_CHECKING:
    from opensquirrel.ir import Gate


@pytest.fixture
def decomposer() -> YZYDecomposer:
    return YZYDecomposer()


def test_identity(decomposer: YZYDecomposer) -> None:
    gate = I(0)
    decomposed_gate = decomposer.decompose(gate)
    assert decomposed_gate == []


@pytest.mark.parametrize(
    ("gate", "expected_result"),
    [
        (CNOT(0, 1), [CNOT(0, 1)]),
        (CR(2, 3, 2.123), [CR(2, 3, 2.123)]),
        (S(0), [Rz(0, pi / 2)]),
        (Y(0), [Ry(0, pi)]),
        (Ry(0, 0.9), [Ry(0, 0.9)]),
        (X(0), [Ry(0, -pi / 2), Rz(0, pi), Ry(0, pi / 2)]),
        (Rx(0, 0.123), [Ry(0, -pi / 2), Rz(0, 0.12300000000000022), Ry(0, pi / 2)]),
        (H(0), [Ry(0, -pi / 4), Rz(0, pi), Ry(0, pi / 4)]),
        (
            BlochSphereRotation(qubit=0, angle=5.21, axis=(1, 2, 3), phase=0.324),
            [Ry(0, -0.6295818450148737), Rz(0, -0.893533136099803), Ry(0, 0.013919263778408464)],
        ),
    ],
    ids=["CNOT", "CR", "S", "Y", "Ry", "X", "Rx", "H", "arbitrary"],
)
def test_yzy_decomposer(decomposer: YZYDecomposer, gate: Gate, expected_result: list[Gate]) -> None:
    decomposed_gate = decomposer.decompose(gate)
    check_gate_replacement(gate, decomposed_gate)
    assert decomposer.decompose(gate) == expected_result


def test_find_unused_index() -> None:
    yzy_decomp = YZYDecomposer()
    missing_index = yzy_decomp._find_unused_index()

    assert missing_index == 0<|MERGE_RESOLUTION|>--- conflicted
+++ resolved
@@ -1,11 +1,7 @@
 from __future__ import annotations
 
-<<<<<<< HEAD
-import math
+from math import pi
 from typing import TYPE_CHECKING
-=======
-from math import pi
->>>>>>> 6a5f5fda
 
 import pytest
 
