--- conflicted
+++ resolved
@@ -184,10 +184,7 @@
     )
 
 
-<<<<<<< HEAD
-def test_all_instructions(exporter: CqasmV1Exporter) -> None:
-=======
-def test_u_gate() -> None:
+def test_u_gate(exporter: CqasmV1Exporter) -> None:
     builder = CircuitBuilder(1)
     builder.U(0, pi / 2, 0, pi)
     builder.U(0, pi, 0, pi)
@@ -196,7 +193,7 @@
     builder.U(0, 1, 2, 3)
 
     circuit = builder.to_circuit()
-    cqasm_v1_string = circuit.export(fmt=ExportFormat.CQASM_V1)
+    cqasm_v1_string = circuit.export(exporter=exporter)
     assert (
         cqasm_v1_string
         == """version 1.0
@@ -211,9 +208,7 @@
 """
     )
 
-
-def test_all_instructions() -> None:
->>>>>>> cb610420
+def test_all_instructions(exporter: CqasmV1Exporter) -> None:
     builder = CircuitBuilder(2, 2)
     builder.init(0).reset(1).barrier(0).wait(1, 3)
     builder.I(0).X(0).Y(0).Z(0)
