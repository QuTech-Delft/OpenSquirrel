--- conflicted
+++ resolved
@@ -94,11 +94,7 @@
     circuit = builder1.to_circuit()
 
     builder2 = CircuitBuilder(4)
-<<<<<<< HEAD
-    builder2.ir.add_gate(SingleQubitGate(0, BlochSphereRotation(axis=(1, 0, 1), angle=math.pi, phase=0.0)))
-=======
-    builder2.ir.add_gate(BlochSphereRotation(0, axis=(1, 0, 1), angle=pi, phase=0.0))
->>>>>>> cb610420
+    builder2.ir.add_gate(SingleQubitGate(0, BlochSphereRotation(axis=(1, 0, 1), angle=pi, phase=0.0)))
     builder2.Rz(1, -1.0)
     builder2.CNOT(0, 1)
     builder2.Ry(0, 3.234)
