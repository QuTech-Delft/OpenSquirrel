--- conflicted
+++ resolved
@@ -4,19 +4,14 @@
 
 from opensquirrel import Circuit, CircuitBuilder, H, I, Rx, Ry, X, Y, Z
 from opensquirrel.ir.semantics import BlochSphereRotation
-<<<<<<< HEAD
 from opensquirrel.ir.single_qubit_gate import SingleQubitGate
-from opensquirrel.passes.merger.general_merger import compose_single_qubit_gates, rearrange_barriers
-=======
-from opensquirrel.ir.semantics.bsr import compose_bloch_sphere_rotations
 from opensquirrel.passes.merger.general_merger import rearrange_barriers
->>>>>>> cb610420
 
 
 def test_compose_single_qubit_gates_same_axis() -> None:
     a = SingleQubitGate(qubit=123, gate_semantic=BlochSphereRotation(axis=(1, 2, 3), angle=0.4, phase=0.2))
     b = SingleQubitGate(qubit=123, gate_semantic=BlochSphereRotation(axis=(1, 2, 3), angle=-0.3, phase=-0.15))
-    composed = compose_single_qubit_gates(a, b)
+    composed = a * b
     assert composed == SingleQubitGate(
         qubit=123, gate_semantic=BlochSphereRotation(axis=(1, 2, 3), angle=0.1, phase=0.05)
     )
@@ -27,14 +22,14 @@
     a = SingleQubitGate(qubit=123, gate_semantic=BlochSphereRotation(axis=(1, 0, 0), angle=pi / 2, phase=pi / 4))
     b = SingleQubitGate(qubit=123, gate_semantic=BlochSphereRotation(axis=(0, 0, 1), angle=-pi / 2, phase=pi / 4))
     c = SingleQubitGate(qubit=123, gate_semantic=BlochSphereRotation(axis=(0, 1, 0), angle=pi / 2, phase=pi / 4))
-    composed = compose_single_qubit_gates(compose_single_qubit_gates(c, b), a)
+    composed = c * b * a
     assert composed == SingleQubitGate(
         qubit=123, gate_semantic=BlochSphereRotation(axis=(1, 1, 0), angle=pi, phase=3 * pi / 4)
     )
 
 
 @pytest.mark.parametrize(
-    ("bsr_a", "bsr_b", "expected_result"),
+    ("gate_a", "gate_b", "expected_result"),
     [
         (Y(0), X(0), SingleQubitGate(qubit=0, gate_semantic=BlochSphereRotation(axis=(0, 0, 1), angle=pi, phase=pi))),
         (X(0), Y(0), SingleQubitGate(qubit=0, gate_semantic=BlochSphereRotation(axis=(0, 0, -1), angle=pi, phase=pi))),
@@ -73,9 +68,9 @@
     ],
 )
 def test_compose_single_qubit_gates(
-    bsr_a: SingleQubitGate, bsr_b: SingleQubitGate, expected_result: SingleQubitGate
+    gate_a: SingleQubitGate, gate_b: SingleQubitGate, expected_result: SingleQubitGate
 ) -> None:
-    assert compose_single_qubit_gates(bsr_a, bsr_b) == expected_result
+    assert gate_a * gate_b == expected_result
 
 
 @pytest.mark.parametrize(
