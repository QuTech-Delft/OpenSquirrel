--- conflicted
+++ resolved
@@ -1,12 +1,6 @@
-<<<<<<< HEAD
 from opensquirrel import CircuitBuilder, writer
 from opensquirrel.ir.semantics import BlochSphereRotation, ControlledGate, MatrixGate
-=======
-from opensquirrel import CircuitBuilder
-from opensquirrel.ir import BlochSphereRotation, ControlledGate, MatrixGate
 from opensquirrel.writer import writer
->>>>>>> 6a5f5fda
-
 
 def test_circuit_without_bits() -> None:
     builder = CircuitBuilder(3)
