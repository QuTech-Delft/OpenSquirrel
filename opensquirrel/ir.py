--- conflicted
+++ resolved
@@ -548,19 +548,9 @@
         BsrWithoutParams.__init__(self, qubit=qubit, axis=(0, 1, 0), angle=-math.pi / 2, phase=0, name="mY90")
 
 
-<<<<<<< HEAD
 class Z(BsrWithoutParams):
     def __init__(self, qubit: QubitLike) -> None:
         BsrWithoutParams.__init__(self, qubit=qubit, axis=(0, 0, 1), angle=math.pi, phase=math.pi / 2, name="Z")
-=======
-    @property
-    def is_named_gate(self) -> bool:
-        return not (self.generator is None or self.generator.__name__ is None)
-
-    @property
-    def is_anonymous(self) -> bool:
-        return not self.is_named_gate
->>>>>>> ec18b81a
 
 
 class S(BsrWithoutParams):
@@ -595,17 +585,9 @@
         BlochSphereRotation.__init__(self, qubit, axis, angle, phase, name)
         self.theta = Float(angle)
 
-<<<<<<< HEAD
     @property
     def arguments(self) -> tuple[Expression, ...]:
         return self.qubit, self.theta
-=======
-    def __repr__(self) -> str:
-        return (
-            f"BlochSphereRotation({self.qubit}, axis={repr_round(self.axis)}, angle={repr_round(self.angle)},"
-            f" phase={repr_round(self.phase)})"
-        )
->>>>>>> ec18b81a
 
     def accept(self, visitor: IRVisitor) -> Any:
         return visitor.visit_bsr_with_angle_params(self)
@@ -878,14 +860,9 @@
     def arguments(self) -> tuple[Expression, ...]:
         return (self.qubit,)
 
-<<<<<<< HEAD
     def accept(self, visitor: IRVisitor) -> Any:
         visitor.visit_non_unitary(self)
         return visitor.visit_reset(self)
-=======
-def named_gate(gate_generator: Callable[..., Gate]) -> Callable[..., Gate]:
-    return cast("Callable[..., Gate]", instruction_decorator(gate_generator))
->>>>>>> ec18b81a
 
 
 class Barrier(NonUnitary):
@@ -924,14 +901,9 @@
     def arguments(self) -> tuple[Expression, ...]:
         return self.qubit, self.time
 
-<<<<<<< HEAD
     def accept(self, visitor: IRVisitor) -> Any:
         visitor.visit_non_unitary(self)
         return visitor.visit_wait(self)
-=======
-def non_unitary(non_unitary_generator: Callable[..., NonUnitary]) -> Callable[..., NonUnitary]:
-    return cast("Callable[..., NonUnitary]", instruction_decorator(non_unitary_generator))
->>>>>>> ec18b81a
 
 
 def compare_gates(g1: Gate, g2: Gate) -> bool:
