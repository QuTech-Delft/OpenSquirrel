--- conflicted
+++ resolved
@@ -363,6 +363,10 @@
         pass
 
 
+class BitLike:
+    ...
+
+
 class Measure(NonUnitary):
     def __init__(
         self,
@@ -844,11 +848,8 @@
     "BlochSphereRotation": BlochSphereRotation,
     "ControlledGate": ControlledGate,
     "Float": Float,
-<<<<<<< HEAD
     "Init": Init,
-=======
     "Int": Int,
->>>>>>> cbb401d1
     "MatrixGate": MatrixGate,
     "Measure": Measure,
     "Qubit": Qubit,
