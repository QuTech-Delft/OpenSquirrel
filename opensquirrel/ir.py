--- conflicted
+++ resolved
@@ -583,7 +583,6 @@
         result = measure_generator(*args, **kwargs)
         result.generator = wrapper
 
-<<<<<<< HEAD
         all_args: list[Any] = []
         for par in inspect.signature(measurement_generator).parameters.values():
             next_arg = kwargs[par.name] if par.name in kwargs else args[len(all_args)]
@@ -595,16 +594,6 @@
 
             # Append parsed argument
             all_args.append(next_arg)
-=======
-        all_args = []
-        arg_index = 0
-        for par in inspect.signature(measure_generator).parameters.values():
-            if par.name in kwargs:
-                all_args.append(kwargs[par.name])
-            else:
-                all_args.append(args[arg_index])
-                arg_index += 1
->>>>>>> 63d0a594
 
         result.arguments = tuple(all_args)
         return result
