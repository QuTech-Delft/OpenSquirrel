--- conflicted
+++ resolved
@@ -10,18 +10,13 @@
 import numpy as np
 from numpy.typing import ArrayLike, DTypeLike, NDArray
 
-from opensquirrel.common import (
-    ATOL,
-    are_matrices_equivalent_up_to_global_phase,
-    normalize_angle,
-)
+from opensquirrel.common import ATOL, are_matrices_equivalent_up_to_global_phase, normalize_angle
 
 REPR_DECIMALS = 5
 
 
 def repr_round(
-    value: float | Axis | NDArray[np.complex64 | np.complex128],
-    decimals: int = REPR_DECIMALS,
+    value: float | Axis | NDArray[np.complex64 | np.complex128], decimals: int = REPR_DECIMALS
 ) -> float | NDArray[np.complex64 | np.complex128]:
     return np.round(value, decimals)
 
@@ -54,9 +49,7 @@
     def visit_reset(self, reset: Reset) -> Any:
         pass
 
-    def visit_bloch_sphere_rotation(
-        self, bloch_sphere_rotation: BlochSphereRotation
-    ) -> Any:
+    def visit_bloch_sphere_rotation(self, bloch_sphere_rotation: BlochSphereRotation) -> Any:
         pass
 
     def visit_matrix_gate(self, matrix_gate: MatrixGate) -> Any:
@@ -315,9 +308,7 @@
     def __eq__(self, other: object) -> bool:
         if not isinstance(other, Measure):
             return False
-        return self.qubit == other.qubit and np.allclose(
-            self.axis, other.axis, atol=ATOL
-        )
+        return self.qubit == other.qubit and np.allclose(self.axis, other.axis, atol=ATOL)
 
     def accept(self, visitor: IRVisitor) -> Any:
         return visitor.visit_measure(self)
@@ -530,13 +521,7 @@
         self.control_qubit = Qubit(control_qubit)
         self.target_gate = target_gate
 
-<<<<<<< HEAD
-        if self._check_repeated_qubit_operands(
-            [control_qubit, *target_gate.get_qubit_operands()]
-        ):
-=======
         if self._check_repeated_qubit_operands([self.control_qubit, *target_gate.get_qubit_operands()]):
->>>>>>> f541e8cf
             msg = "control and target qubit cannot be the same"
             raise ValueError(msg)
 
@@ -555,21 +540,15 @@
 
 
 @overload
-def named_gate(
-    gate_generator: Callable[..., BlochSphereRotation]
-) -> Callable[..., BlochSphereRotation]: ...
+def named_gate(gate_generator: Callable[..., BlochSphereRotation]) -> Callable[..., BlochSphereRotation]: ...
 
 
 @overload
-def named_gate(
-    gate_generator: Callable[..., MatrixGate]
-) -> Callable[..., MatrixGate]: ...
+def named_gate(gate_generator: Callable[..., MatrixGate]) -> Callable[..., MatrixGate]: ...
 
 
 @overload
-def named_gate(
-    gate_generator: Callable[..., ControlledGate]
-) -> Callable[..., ControlledGate]: ...
+def named_gate(gate_generator: Callable[..., ControlledGate]) -> Callable[..., ControlledGate]: ...
 
 
 def named_gate(gate_generator: Callable[..., Gate]) -> Callable[..., Gate]:
@@ -582,13 +561,7 @@
         for par in inspect.signature(gate_generator).parameters.values():
             next_arg = kwargs[par.name] if par.name in kwargs else args[len(all_args)]
             next_annotation = (
-<<<<<<< HEAD
-                ANNOTATIONS[par.annotation]
-                if isinstance(par.annotation, str)
-                else par.annotation
-=======
                 ANNOTATIONS_TO_TYPE_MAP[par.annotation] if isinstance(par.annotation, str) else par.annotation
->>>>>>> f541e8cf
             )
 
             # Convert to correct expression for IR
@@ -659,10 +632,7 @@
 
 
 def compare_gates(g1: Gate, g2: Gate) -> bool:
-    union_mapping = [
-        q.index
-        for q in list(set(g1.get_qubit_operands()) | set(g2.get_qubit_operands()))
-    ]
+    union_mapping = [q.index for q in list(set(g1.get_qubit_operands()) | set(g2.get_qubit_operands()))]
 
     from opensquirrel.circuit_matrix_calculator import get_circuit_matrix
     from opensquirrel.reindexer import get_reindexed_circuit
