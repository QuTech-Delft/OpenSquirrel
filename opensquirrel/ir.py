--- conflicted
+++ resolved
@@ -84,29 +84,6 @@
 
     def __init__(self, value: SupportsFloat) -> None:
         """Init of the ``Float`` object.
-<<<<<<< HEAD
-
-        Args:
-            value: value of the ``Float`` object.
-        """
-        if isinstance(value, SupportsFloat):
-            self.value = float(value)
-        else:
-            msg = "value must be a float"
-            raise TypeError(msg)
-
-    def accept(self, visitor: IRVisitor) -> Any:
-        return visitor.visit_float(self)
-
-    def __float__(self) -> float:
-        """Cast the ``Float`` object to a building python ``float``.
-
-        Returns:
-            Building python ``float`` representation of the ``Float``.
-        """
-        return self.value
-
-=======
 
         Args:
             value: value of the ``Float`` object.
@@ -129,7 +106,6 @@
     def accept(self, visitor: IRVisitor) -> Any:
         return visitor.visit_float(self)
 
->>>>>>> a1c7a65a
 
 @dataclass(init=False)
 class Int(Expression):
@@ -791,11 +767,8 @@
     "ControlledGate": ControlledGate,
     "Float": Float,
     "MatrixGate": MatrixGate,
-<<<<<<< HEAD
-=======
     "Measure": Measure,
     "Reset": Reset,
->>>>>>> a1c7a65a
     "SupportsFloat": SupportsFloat,
     "SupportsInt": SupportsInt,
     "Qubit": Qubit,
