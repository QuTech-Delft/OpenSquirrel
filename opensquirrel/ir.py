--- conflicted
+++ resolved
@@ -5,7 +5,7 @@
 from collections.abc import Callable, Iterable, Sequence
 from dataclasses import dataclass
 from functools import wraps
-from typing import Any, SupportsFloat, SupportsInt, Union, cast, get_args, overload
+from typing import Any, SupportsFloat, SupportsInt, Union, cast, overload
 
 import numpy as np
 from numpy.typing import ArrayLike, DTypeLike, NDArray
@@ -142,9 +142,6 @@
 
 @dataclass(init=False)
 class Qubit(Expression):
-<<<<<<< HEAD
-    """The Qubit data object is a representation of a qubit."""
-=======
     """``Qubit`` is used for intermediate representation of ``Statement`` arguments.
 
     Attributes:
@@ -152,7 +149,6 @@
     """
 
     index: int
->>>>>>> 35679306
 
     def __init__(self, index: QubitLike) -> None:
         """Init of the ``Qubit`` object.
@@ -169,71 +165,6 @@
             raise TypeError(msg)
 
     def __hash__(self) -> int:
-<<<<<<< HEAD
-        """Function to hash Qubit class"""
-        return hash(self.index)
-
-    def __repr__(self) -> str:
-        """Function to represent the Qubit class"""
-        return f"Qubit[{self.index}]"
-
-    def __init__(self, qubit: QubitLike) -> None:
-        """The Qubit data object is a representation of a qubit.
-
-        Args:
-            qubit: A ``QubitLike`` to create the qubit from.
-        """
-        self._index = self._parse_and_validate_qubit_like(qubit)
-
-    def __eq__(self, other: Any) -> bool:
-        """Check to see if an object is equal to a Qubit.
-
-        Args:
-            other: object to compare.
-
-        Returns: whether the qubit objects are equal.
-
-        """
-        if not isinstance(other, get_args(QubitLike)):
-            return False
-
-        qubit_to_compare = Qubit(other)
-        return self._index == qubit_to_compare._index
-
-    @property
-    def index(self) -> int:
-        """The index of the qubit saved as an integer."""
-        return self._index
-
-    @index.setter
-    def index(self, qubit: QubitLike) -> None:
-        """Parse and set a new qubit index.
-
-        Args:
-            qubit: A ``QubitLike`` to create the qubit from.
-        """
-        self._index = self._parse_and_validate_qubit_like(qubit)
-
-    @classmethod
-    def _parse_and_validate_qubit_like(cls, qubit: QubitLike) -> int:
-        """Parse and validate a QubitLike object
-
-        Args:
-            qubit: A ``QubitLike`` to create a qubit and set the index from.
-
-        Returns:
-            The index of the qubit as an integer.
-        """
-        if isinstance(qubit, Qubit):
-            return qubit.index
-
-        if isinstance(qubit, SupportsInt):
-            return qubit
-
-        msg = "index must be an int"
-        raise TypeError(msg)
-
-=======
         """Create a hash for this qubit."""
         return hash(self.index)
 
@@ -241,9 +172,7 @@
         """String representation of the Qubit."""
         return f"Qubit[{self.index}]"
 
->>>>>>> 35679306
-    def accept(self, visitor: IRVisitor) -> Any:
-        """Accept the Qubit"""
+    def accept(self, visitor: IRVisitor) -> Any:
         return visitor.visit_qubit(self)
 
 
@@ -388,8 +317,6 @@
         return [self.bit]
 
     def get_qubit_operands(self) -> list[Qubit]:
-        if not isinstance(self.qubit, Qubit):
-            self.qubit = Qubit(self.qubit)
         return [self.qubit]
 
 
@@ -424,8 +351,6 @@
         return visitor.visit_reset(self)
 
     def get_qubit_operands(self) -> list[Qubit]:
-        if not isinstance(self.qubit, Qubit):
-            self.qubit = Qubit(self.qubit)
         return [self.qubit]
 
 
@@ -457,11 +382,7 @@
         return self.arguments is None
 
     @staticmethod
-<<<<<<< HEAD
-    def _check_repeated_qubit_operands(qubits: Sequence[QubitLike]) -> bool:
-=======
     def _check_repeated_qubit_operands(qubits: Sequence[Qubit]) -> bool:
->>>>>>> 35679306
         """Check if qubit operands are repeated.
 
         Args:
@@ -473,7 +394,7 @@
         return len(qubits) != len(set(qubits))
 
     @abstractmethod
-    def get_qubit_operands(self) -> Sequence[Qubit]:
+    def get_qubit_operands(self) -> list[Qubit]:
         """Get the qubit operands of the Gate.
 
         Returns:
@@ -500,30 +421,18 @@
         arguments: tuple[Expression, ...] | None = None,
     ) -> None:
         Gate.__init__(self, generator, arguments)
-<<<<<<< HEAD
-        self.qubit: QubitLike = qubit
-=======
         self.qubit = Qubit(qubit)
->>>>>>> 35679306
         self.axis = Axis(axis)
         self.angle = normalize_angle(angle)
         self.phase = normalize_angle(phase)
 
-        if not isinstance(qubit, Qubit):
-            self.qubit = Qubit(qubit)
-
     @staticmethod
     def identity(q: QubitLike) -> BlochSphereRotation:
-<<<<<<< HEAD
-        if not isinstance(q, Qubit):
-            q = Qubit(q)
-=======
->>>>>>> 35679306
         return BlochSphereRotation(qubit=q, axis=(1, 0, 0), angle=0, phase=0)
 
     def __repr__(self) -> str:
         return (
-            f"BlochSphereRotation({Qubit(self.qubit)}, axis={repr_round(self.axis)}, angle={repr_round(self.angle)},"
+            f"BlochSphereRotation({self.qubit}, axis={repr_round(self.axis)}, angle={repr_round(self.angle)},"
             f" phase={repr_round(self.phase)})"
         )
 
@@ -548,8 +457,6 @@
         return visitor.visit_bloch_sphere_rotation(self)
 
     def get_qubit_operands(self) -> list[Qubit]:
-        if not isinstance(self.qubit, Qubit):
-            self.qubit = Qubit(self.qubit)
         return [self.qubit]
 
     def is_identity(self) -> bool:
@@ -561,11 +468,7 @@
     def __init__(
         self,
         matrix: ArrayLike | list[list[int | DTypeLike]],
-<<<<<<< HEAD
-        operands: Sequence[QubitLike],
-=======
         operands: Iterable[QubitLike],
->>>>>>> 35679306
         generator: Callable[..., MatrixGate] | None = None,
         arguments: tuple[Expression, ...] | None = None,
     ) -> None:
@@ -576,13 +479,7 @@
             msg = "for 1q gates, please use BlochSphereRotation"
             raise ValueError(msg)
 
-<<<<<<< HEAD
-        self.operands = self._cast_to_qubit_list(operands)
-
-        if self._check_repeated_qubit_operands(operands):
-=======
         if self._check_repeated_qubit_operands(parsed_operands):
->>>>>>> 35679306
             msg = "control and target qubit cannot be the same"
             raise ValueError(msg)
 
@@ -596,27 +493,16 @@
             raise ValueError(msg)
 
         self.matrix = matrix
-<<<<<<< HEAD
-=======
         self.operands = parsed_operands
->>>>>>> 35679306
 
     def __repr__(self) -> str:
         return f"MatrixGate(qubits={self.operands}, matrix={repr_round(self.matrix)})"
-
-    @staticmethod
-    def _cast_to_qubit_list(operands: Sequence[QubitLike]) -> list[Qubit]:
-        qubit_list = []
-        for _, operand in enumerate(operands):
-            qubit_list.append(Qubit(operand))
-        return qubit_list
 
     def accept(self, visitor: IRVisitor) -> Any:
         visitor.visit_gate(self)
         return visitor.visit_matrix_gate(self)
 
-    def get_qubit_operands(self) -> Sequence[Qubit]:
-        self.operands = self._cast_to_qubit_list(self.operands)
+    def get_qubit_operands(self) -> list[Qubit]:
         return self.operands
 
     def is_identity(self) -> bool:
@@ -634,23 +520,19 @@
         Gate.__init__(self, generator, arguments)
         self.control_qubit = Qubit(control_qubit)
         self.target_gate = target_gate
-        if not isinstance(control_qubit, Qubit):
-            self.control_qubit = Qubit(control_qubit)
 
         if self._check_repeated_qubit_operands([self.control_qubit, *target_gate.get_qubit_operands()]):
             msg = "control and target qubit cannot be the same"
             raise ValueError(msg)
 
     def __repr__(self) -> str:
-        return f"ControlledGate(control_qubit={Qubit(self.control_qubit)}, {self.target_gate})"
+        return f"ControlledGate(control_qubit={self.control_qubit}, {self.target_gate})"
 
     def accept(self, visitor: IRVisitor) -> Any:
         visitor.visit_gate(self)
         return visitor.visit_controlled_gate(self)
 
     def get_qubit_operands(self) -> list[Qubit]:
-        if not isinstance(self.control_qubit, Qubit):
-            self.control_qubit = Qubit(self.control_qubit)
         return [self.control_qubit, *self.target_gate.get_qubit_operands()]
 
     def is_identity(self) -> bool:
@@ -801,9 +683,6 @@
 
 # Type Aliases
 AxisLike = Union[ArrayLike, Axis]
-<<<<<<< HEAD
-QubitLike = Union[int, Qubit]
-=======
 QubitLike = Union[SupportsInt, Qubit]
 
 
@@ -816,5 +695,4 @@
     "SupportsInt": SupportsInt,
     "Qubit": Qubit,
     "QubitLike": QubitLike,
-}
->>>>>>> 35679306
+}