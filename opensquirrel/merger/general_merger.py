from __future__ import annotations

import copy
from math import acos, cos, floor, log10, sin
from typing import TYPE_CHECKING, Any

import functools
import numpy as np
import operator

from opensquirrel.common import ATOL
from opensquirrel.default_gates import I, default_bloch_sphere_rotations_without_params
<<<<<<< HEAD
from opensquirrel.ir import IR, Barrier, BlochSphereRotation, Comment, Gate, Qubit, Statement
=======
from opensquirrel.ir import Barrier, BlochSphereRotation, Comment, Qubit, Statement
from opensquirrel.utils.list import flatten_irregular_list, flatten_list
>>>>>>> 3aa2b283

if TYPE_CHECKING:
    from opensquirrel.circuit import Circuit


def compose_bloch_sphere_rotations(a: BlochSphereRotation, b: BlochSphereRotation) -> BlochSphereRotation:
    """Computes the Bloch sphere rotation resulting from the composition of two Bloch sphere rotations.
    The first rotation is applied and then the second.
    The resulting gate is anonymous except if `a` is the identity and `b` is not anonymous, or vice versa.

    Uses Rodrigues' rotation formula, see for instance https://en.wikipedia.org/wiki/Rodrigues%27_rotation_formula.
    """
    if a.qubit != b.qubit:
        msg = "cannot merge two BlochSphereRotation's on different qubits"
        raise ValueError(msg)

    acos_argument = cos(a.angle / 2) * cos(b.angle / 2) - sin(a.angle / 2) * sin(b.angle / 2) * np.dot(a.axis, b.axis)
    # This fixes float approximations like 1.0000000000002 which acos doesn't like.
    acos_argument = max(min(acos_argument, 1.0), -1.0)

    combined_angle = 2 * acos(acos_argument)

    if abs(sin(combined_angle / 2)) < ATOL:
        return BlochSphereRotation.identity(a.qubit)

    order_of_magnitude = abs(floor(log10(ATOL)))
    combined_axis = np.round(
        (
            1
            / sin(combined_angle / 2)
            * (
                sin(a.angle / 2) * cos(b.angle / 2) * a.axis.value
                + cos(a.angle / 2) * sin(b.angle / 2) * b.axis.value
                + sin(a.angle / 2) * sin(b.angle / 2) * np.cross(a.axis, b.axis)
            )
        ),
        order_of_magnitude,
    )

    combined_phase = np.round(a.phase + b.phase, order_of_magnitude)

    generator = b.generator if a.is_identity() else a.generator if b.is_identity() else None
    arguments = b.arguments if a.is_identity() else a.arguments if b.is_identity() else None

    return BlochSphereRotation(
        qubit=a.qubit,
        axis=combined_axis,
        angle=combined_angle,
        phase=combined_phase,
        generator=generator,  # type: ignore[arg-type]
        arguments=arguments,
    )


def try_name_anonymous_bloch(bsr: BlochSphereRotation) -> BlochSphereRotation:
    """Try converting a given BlochSphereRotation to a default BlochSphereRotation.
     It does that by checking if the input BlochSphereRotation is close to a default BlochSphereRotation.

    Notice we don't try to match Rx, Ry, and Rz rotations, as those gates use an extra angle parameter.

    Returns:
         A default BlockSphereRotation if this BlochSphereRotation is close to it,
         or the input BlochSphereRotation otherwise.
    """
    for gate_function in default_bloch_sphere_rotations_without_params:
        gate = gate_function(*bsr.get_qubit_operands())
        if (
            np.allclose(gate.axis, bsr.axis)
            and np.allclose(gate.angle, bsr.angle)
            and np.allclose(gate.phase, bsr.phase)
        ):
            return gate
    return bsr


<<<<<<< HEAD
def flatten_list(list_to_flatten: list[list[Any]]) -> list[Any]:
    return functools.reduce(operator.iadd, list_to_flatten, [])


def can_move_instruction_before_barrier(instruction: Statement, barriers: list[Statement]) -> bool:
    """Checks whether an instruction can be moved before a group of 'linked' barriers.
    Returns True if none of the qubits used by the instruction are part of any barrier, False otherwise.
    """
    instruction_qubit_operands = instruction.get_qubit_operands()
    barriers_group_qubit_operands = set(flatten_list([barrier.get_qubit_operands() for barrier in barriers]))
    if not any(qubit in barriers_group_qubit_operands for qubit in instruction_qubit_operands):
        return True
    return False


def can_move_before(statement: Statement, statement_group: list[Statement]) -> bool:
    """Checks whether a statement can be moved before a group of statements, following the logic below:
    - An instruction cannot be moved before other instruction.
    - An instruction may be moved before a group of 'linked' barriers.
    """
    first_statement_from_group = statement_group[0]
    if not isinstance(statement, Barrier) and not isinstance(first_statement_from_group, Barrier):
        return False
    if not isinstance(statement, Barrier) and isinstance(first_statement_from_group, Barrier):
        return can_move_instruction_before_barrier(statement, statement_group)
    if isinstance(statement, Barrier) and not isinstance(first_statement_from_group, Barrier):
        return can_move_instruction_before_barrier(statement, statement_group)
    return False


def group_linked_barriers(statements: list[Statement]) -> list[list[Statement]]:
    """Receives a list of statements.
    Returns a list of lists of statements, where each list of statements is
    either a single instruction, or a list of 'linked' barriers (consecutive barriers that cannot be split).
    """
    ret: list[[Statement]] = []
    index = -1
    adding_linked_barriers_to_group = False
    for statement in statements:
        if not isinstance(statement, Barrier) or not adding_linked_barriers_to_group:
            index += 1
            ret.append([statement])
        else:
            ret[-1].append(statement)
        adding_linked_barriers_to_group = isinstance(statement, Barrier)
    return ret
=======
def merge_barriers(statement_list: list[Statement]) -> list[Statement]:
    """Receives a list of statements.
    Returns an ordered version of the input list of statements where groups of barriers are merged together,
    and placed as late in the list as possible.

    Args:
        statement_list: list of statements

    Returns:
        Statement list with the barriers merged.
    """
    barrier_list: list[Barrier] = []
    ordered_statement_list: list[Statement] = []
    for statement in statement_list:
        if isinstance(statement, Comment):
            continue
        if isinstance(statement, Barrier):
            barrier_list.append(statement)
        else:
            if len(barrier_list) > 0 and hasattr(statement, "get_qubit_operands"):
                instruction_qubits = statement.get_qubit_operands()
                barrier_qubits = flatten_list([barrier.get_qubit_operands() for barrier in barrier_list])
                if any(qubit in barrier_qubits for qubit in instruction_qubits):
                    ordered_statement_list.extend(barrier_list)
                    barrier_list = []
            ordered_statement_list.append(statement)
>>>>>>> 3aa2b283


def rearrange_barriers(ir: IR) -> None:
    """Receives an IR.
    Builds an enumerated list of lists of statements, where each list of statements is
    either a single instruction, or a list of 'linked' barriers (consecutive barriers that cannot be split).
    Then sorts that enumerated list of lists so that instructions can be moved before groups of barriers.
    And updates the input IR with the flattened list of sorted statements.
    """
    statements_groups = group_linked_barriers(ir.statements)
    for i, statement_group in enumerate(statements_groups):
        statement = statement_group[0]
        if not isinstance(statement, Barrier):
            assert len(statement_group) == 1
            previous_statement_groups = reversed(list(enumerate(statements_groups[:i])))
            for j, previous_statement_group in previous_statement_groups:
                if not can_move_before(statement, previous_statement_group):
                    statements_groups.insert(j + 1, [statement])
                    del statements_groups[i + 1]
                    break
    ir.statements = flatten_list(statements_groups)


def sticky_barriers(initial_circuit: list[Statement], current_circuit: list[Statement]) -> list[Statement]:
    """This process takes the initial circuit inputted by the user and joins the barriers that were originally
    placed together before the single qubit gate merge.

    Args:
        initial_circuit: The original order of the statement list
        current_circuit: The current order of the statement list

    Returns:
        List of statements with the respected original barrier positions
    """
    barrier_groups: list[list[Barrier]] = []
    local_group = []
    modified_circuit: list[Any] = copy.deepcopy(current_circuit)

    for i, statement in enumerate(initial_circuit):
        if isinstance(statement, Barrier):
            local_group.append(statement)
        elif len(local_group) > 0:
            barrier_groups.append(local_group)
            local_group = []
        if len(local_group) > 0 and i + 1 == len(initial_circuit):
            barrier_groups.append(local_group)
            local_group = []

    group_counter = 0
    placement_counter = 0
    if len(barrier_groups) > 0:
        for i, statement in enumerate(modified_circuit):
            if placement_counter != 0:
                placement_counter -= 1
                continue
            if barrier_groups[group_counter][-1] == statement:
                del modified_circuit[i]
                modified_circuit.insert(i, barrier_groups[group_counter])
                placement_counter = len(barrier_groups[group_counter])
                group_counter += 1

            elif isinstance(statement, Barrier):
                modified_circuit[i] = None

        modified_circuit = [statement for statement in modified_circuit if statement is not None]

        modified_circuit = flatten_irregular_list(modified_circuit)

    return modified_circuit


def merge_single_qubit_gates(circuit: Circuit) -> None:
    """Merge all consecutive 1-qubit gates in the circuit.

    Gates obtained from merging other gates become anonymous gates.

    Args:
        circuit: Circuit to perform the merge on.
    """
    accumulators_per_qubit: dict[Qubit, BlochSphereRotation] = {
        Qubit(qubit_index): I(qubit_index) for qubit_index in range(circuit.qubit_register_size)
    }

    ir = circuit.ir
<<<<<<< HEAD

    rearrange_barriers(ir)

    statement_index: int = 0
    while statement_index < len(ir.statements):
        statement = ir.statements[statement_index]

        # Skip comments
=======
    statement_index = 0
    initial_circuit = copy.deepcopy(circuit.ir.statements)
    while statement_index < len(ir.statements):
        statement = ir.statements[statement_index]

        # Skip, since statement is a comment
>>>>>>> 3aa2b283
        if isinstance(statement, Comment):
            statement_index += 1
            continue

        # Accumulate consecutive Bloch sphere rotations
        if isinstance(statement, BlochSphereRotation):
            already_accumulated = accumulators_per_qubit[statement.qubit]

            composed = compose_bloch_sphere_rotations(statement, already_accumulated)
            accumulators_per_qubit[statement.qubit] = composed

            del ir.statements[statement_index]
            continue

<<<<<<< HEAD
        def insert_accumulated_bloch_sphere_rotations(qubits: list[Qubit]) -> None:
            nonlocal statement_index
            for qubit in qubits:
                if not accumulators_per_qubit[qubit].is_identity():
                    ir.statements.insert(statement_index, accumulators_per_qubit[qubit])
                    accumulators_per_qubit[qubit] = I(qubit)
                    statement_index += 1

        # For barrier directives, insert all accumulated Bloch sphere rotations
        # For other instructions, insert accumulated Bloch sphere rotations on qubits used by those instructions
        # In any case, reset the dictionary entry for the inserted accumulated Bloch sphere rotations
        if isinstance(statement, Barrier):
            insert_accumulated_bloch_sphere_rotations([Qubit(i) for i in range(circuit.qubit_register_size)])
        else:
            insert_accumulated_bloch_sphere_rotations(statement.get_qubit_operands())
=======
        # For other instructions than Bloch sphere rotations,
        # check if those instructions operate on qubits for which we keep an accumulated Bloch sphere rotation,
        # and, in case they do, insert those corresponding accumulated Bloch sphere rotations
        for qubit_operand in statement.get_qubit_operands():  # type: ignore
            if not accumulators_per_qubit[qubit_operand].is_identity():
                ir.statements.insert(statement_index, accumulators_per_qubit[qubit_operand])
                accumulators_per_qubit[qubit_operand] = I(qubit_operand)
                statement_index += 1

>>>>>>> 3aa2b283
        statement_index += 1

    for accumulated_bloch_sphere_rotation in accumulators_per_qubit.values():
        if not accumulated_bloch_sphere_rotation.is_identity():
            if accumulated_bloch_sphere_rotation.is_anonymous:
                accumulated_bloch_sphere_rotation = try_name_anonymous_bloch(accumulated_bloch_sphere_rotation)
            ir.statements.append(accumulated_bloch_sphere_rotation)

    ir.statements = sticky_barriers(initial_circuit, ir.statements)<|MERGE_RESOLUTION|>--- conflicted
+++ resolved
@@ -4,18 +4,12 @@
 from math import acos, cos, floor, log10, sin
 from typing import TYPE_CHECKING, Any
 
-import functools
 import numpy as np
-import operator
 
 from opensquirrel.common import ATOL
 from opensquirrel.default_gates import I, default_bloch_sphere_rotations_without_params
-<<<<<<< HEAD
-from opensquirrel.ir import IR, Barrier, BlochSphereRotation, Comment, Gate, Qubit, Statement
-=======
-from opensquirrel.ir import Barrier, BlochSphereRotation, Comment, Qubit, Statement
-from opensquirrel.utils.list import flatten_irregular_list, flatten_list
->>>>>>> 3aa2b283
+from opensquirrel.ir import IR, Barrier, BlochSphereRotation, Comment, Qubit, Statement
+from opensquirrel.utils.list import flatten_list
 
 if TYPE_CHECKING:
     from opensquirrel.circuit import Circuit
@@ -91,11 +85,6 @@
     return bsr
 
 
-<<<<<<< HEAD
-def flatten_list(list_to_flatten: list[list[Any]]) -> list[Any]:
-    return functools.reduce(operator.iadd, list_to_flatten, [])
-
-
 def can_move_instruction_before_barrier(instruction: Statement, barriers: list[Statement]) -> bool:
     """Checks whether an instruction can be moved before a group of 'linked' barriers.
     Returns True if none of the qubits used by the instruction are part of any barrier, False otherwise.
@@ -138,34 +127,6 @@
             ret[-1].append(statement)
         adding_linked_barriers_to_group = isinstance(statement, Barrier)
     return ret
-=======
-def merge_barriers(statement_list: list[Statement]) -> list[Statement]:
-    """Receives a list of statements.
-    Returns an ordered version of the input list of statements where groups of barriers are merged together,
-    and placed as late in the list as possible.
-
-    Args:
-        statement_list: list of statements
-
-    Returns:
-        Statement list with the barriers merged.
-    """
-    barrier_list: list[Barrier] = []
-    ordered_statement_list: list[Statement] = []
-    for statement in statement_list:
-        if isinstance(statement, Comment):
-            continue
-        if isinstance(statement, Barrier):
-            barrier_list.append(statement)
-        else:
-            if len(barrier_list) > 0 and hasattr(statement, "get_qubit_operands"):
-                instruction_qubits = statement.get_qubit_operands()
-                barrier_qubits = flatten_list([barrier.get_qubit_operands() for barrier in barrier_list])
-                if any(qubit in barrier_qubits for qubit in instruction_qubits):
-                    ordered_statement_list.extend(barrier_list)
-                    barrier_list = []
-            ordered_statement_list.append(statement)
->>>>>>> 3aa2b283
 
 
 def rearrange_barriers(ir: IR) -> None:
@@ -189,55 +150,7 @@
     ir.statements = flatten_list(statements_groups)
 
 
-def sticky_barriers(initial_circuit: list[Statement], current_circuit: list[Statement]) -> list[Statement]:
-    """This process takes the initial circuit inputted by the user and joins the barriers that were originally
-    placed together before the single qubit gate merge.
-
-    Args:
-        initial_circuit: The original order of the statement list
-        current_circuit: The current order of the statement list
-
-    Returns:
-        List of statements with the respected original barrier positions
-    """
-    barrier_groups: list[list[Barrier]] = []
-    local_group = []
-    modified_circuit: list[Any] = copy.deepcopy(current_circuit)
-
-    for i, statement in enumerate(initial_circuit):
-        if isinstance(statement, Barrier):
-            local_group.append(statement)
-        elif len(local_group) > 0:
-            barrier_groups.append(local_group)
-            local_group = []
-        if len(local_group) > 0 and i + 1 == len(initial_circuit):
-            barrier_groups.append(local_group)
-            local_group = []
-
-    group_counter = 0
-    placement_counter = 0
-    if len(barrier_groups) > 0:
-        for i, statement in enumerate(modified_circuit):
-            if placement_counter != 0:
-                placement_counter -= 1
-                continue
-            if barrier_groups[group_counter][-1] == statement:
-                del modified_circuit[i]
-                modified_circuit.insert(i, barrier_groups[group_counter])
-                placement_counter = len(barrier_groups[group_counter])
-                group_counter += 1
-
-            elif isinstance(statement, Barrier):
-                modified_circuit[i] = None
-
-        modified_circuit = [statement for statement in modified_circuit if statement is not None]
-
-        modified_circuit = flatten_irregular_list(modified_circuit)
-
-    return modified_circuit
-
-
-def merge_single_qubit_gates(circuit: Circuit) -> None:
+def merge_single_qubit_gates(circuit: Circuit) -> None:  # noqa: C901
     """Merge all consecutive 1-qubit gates in the circuit.
 
     Gates obtained from merging other gates become anonymous gates.
@@ -250,23 +163,14 @@
     }
 
     ir = circuit.ir
-<<<<<<< HEAD
 
     rearrange_barriers(ir)
 
-    statement_index: int = 0
+    statement_index = 0
     while statement_index < len(ir.statements):
         statement = ir.statements[statement_index]
 
-        # Skip comments
-=======
-    statement_index = 0
-    initial_circuit = copy.deepcopy(circuit.ir.statements)
-    while statement_index < len(ir.statements):
-        statement = ir.statements[statement_index]
-
         # Skip, since statement is a comment
->>>>>>> 3aa2b283
         if isinstance(statement, Comment):
             statement_index += 1
             continue
@@ -274,30 +178,11 @@
         # Accumulate consecutive Bloch sphere rotations
         if isinstance(statement, BlochSphereRotation):
             already_accumulated = accumulators_per_qubit[statement.qubit]
-
             composed = compose_bloch_sphere_rotations(statement, already_accumulated)
             accumulators_per_qubit[statement.qubit] = composed
-
             del ir.statements[statement_index]
             continue
 
-<<<<<<< HEAD
-        def insert_accumulated_bloch_sphere_rotations(qubits: list[Qubit]) -> None:
-            nonlocal statement_index
-            for qubit in qubits:
-                if not accumulators_per_qubit[qubit].is_identity():
-                    ir.statements.insert(statement_index, accumulators_per_qubit[qubit])
-                    accumulators_per_qubit[qubit] = I(qubit)
-                    statement_index += 1
-
-        # For barrier directives, insert all accumulated Bloch sphere rotations
-        # For other instructions, insert accumulated Bloch sphere rotations on qubits used by those instructions
-        # In any case, reset the dictionary entry for the inserted accumulated Bloch sphere rotations
-        if isinstance(statement, Barrier):
-            insert_accumulated_bloch_sphere_rotations([Qubit(i) for i in range(circuit.qubit_register_size)])
-        else:
-            insert_accumulated_bloch_sphere_rotations(statement.get_qubit_operands())
-=======
         # For other instructions than Bloch sphere rotations,
         # check if those instructions operate on qubits for which we keep an accumulated Bloch sphere rotation,
         # and, in case they do, insert those corresponding accumulated Bloch sphere rotations
@@ -307,13 +192,10 @@
                 accumulators_per_qubit[qubit_operand] = I(qubit_operand)
                 statement_index += 1
 
->>>>>>> 3aa2b283
         statement_index += 1
 
     for accumulated_bloch_sphere_rotation in accumulators_per_qubit.values():
         if not accumulated_bloch_sphere_rotation.is_identity():
             if accumulated_bloch_sphere_rotation.is_anonymous:
                 accumulated_bloch_sphere_rotation = try_name_anonymous_bloch(accumulated_bloch_sphere_rotation)
-            ir.statements.append(accumulated_bloch_sphere_rotation)
-
-    ir.statements = sticky_barriers(initial_circuit, ir.statements)+            ir.statements.append(accumulated_bloch_sphere_rotation)