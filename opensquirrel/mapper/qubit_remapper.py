from opensquirrel.circuit import Circuit
from opensquirrel.ir import (
    IR,
    BlochSphereRotation,
    Comment,
    ControlledGate,
    IRVisitor,
    MatrixGate,
    Measure,
    Qubit,
    Reset,
)
from opensquirrel.mapper.mapping import Mapping


class _QubitRemapper(IRVisitor):
    """
    Remap a whole IR.

    Args:
        mapping: a list of qubit indices, e.g. [3, 1, 0, 2]

    Returns:
         A new IR where the qubit indices are replaced by the values passed in mapping.
         E.g., for mapping = [3, 1, 0, 2]:
         - Qubit(index=0) becomes Qubit(index=3),
         - Qubit(index=1) becomes Qubit(index=1),
         - Qubit(index=2) becomes Qubit(index=0), and
         - Qubit(index=3) becomes Qubit(index=2).
    """

    def __init__(self, mapping: Mapping) -> None:
        self.mapping = mapping

    def visit_comment(self, comment: Comment) -> Comment:
        return comment

    def visit_qubit(self, qubit: Qubit) -> Qubit:
        qubit.index = self.mapping[qubit.index]
        return qubit

    def visit_reset(self, reset: Reset) -> Reset:
        reset.qubit.accept(self)
        return reset

    def visit_measure(self, measure: Measure) -> Measure:
        measure.qubit.accept(self)
        return measure

    def visit_bloch_sphere_rotation(self, g: BlochSphereRotation) -> BlochSphereRotation:
        if not isinstance(g.qubit, Qubit):
            g.qubit = Qubit(g.qubit)
        g.qubit.accept(self)
        return g

    def visit_matrix_gate(self, g: MatrixGate) -> MatrixGate:
<<<<<<< HEAD
        [Qubit(op).accept(self) for op in g.operands]
=======
        for op in g.operands:
            op.accept(self)
>>>>>>> 35679306
        return g

    def visit_controlled_gate(self, controlled_gate: ControlledGate) -> ControlledGate:
        if not isinstance(controlled_gate.control_qubit, Qubit):
            controlled_gate.control_qubit = Qubit(controlled_gate.control_qubit)

        controlled_gate.control_qubit.accept(self)
        controlled_gate.target_gate.accept(self)
        return controlled_gate


def get_remapped_ir(circuit: Circuit, mapping: Mapping) -> IR:
    if len(mapping) > circuit.qubit_register_size:
        msg = "mapping is larger than the qubit register size"
        raise ValueError(msg)
    qubit_remapper = _QubitRemapper(mapping)
    replacement_ir = circuit.ir
    for statement in replacement_ir.statements:
        statement.accept(qubit_remapper)
    return replacement_ir


def remap_ir(circuit: Circuit, mapping: Mapping) -> None:
    if len(mapping) > circuit.qubit_register_size:
        msg = "mapping is larger than the qubit register size"
        raise ValueError(msg)
    qubit_remapper = _QubitRemapper(mapping)
    for statement in circuit.ir.statements:
        statement.accept(qubit_remapper)<|MERGE_RESOLUTION|>--- conflicted
+++ resolved
@@ -48,24 +48,15 @@
         return measure
 
     def visit_bloch_sphere_rotation(self, g: BlochSphereRotation) -> BlochSphereRotation:
-        if not isinstance(g.qubit, Qubit):
-            g.qubit = Qubit(g.qubit)
         g.qubit.accept(self)
         return g
 
     def visit_matrix_gate(self, g: MatrixGate) -> MatrixGate:
-<<<<<<< HEAD
-        [Qubit(op).accept(self) for op in g.operands]
-=======
         for op in g.operands:
             op.accept(self)
->>>>>>> 35679306
         return g
 
     def visit_controlled_gate(self, controlled_gate: ControlledGate) -> ControlledGate:
-        if not isinstance(controlled_gate.control_qubit, Qubit):
-            controlled_gate.control_qubit = Qubit(controlled_gate.control_qubit)
-
         controlled_gate.control_qubit.accept(self)
         controlled_gate.target_gate.accept(self)
         return controlled_gate
