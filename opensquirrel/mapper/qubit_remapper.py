from opensquirrel.circuit import Circuit
<<<<<<< HEAD
from opensquirrel.ir import (IR, BlochSphereRotation, Comment, ControlledGate,
                             IRVisitor, MatrixGate, Measure, Qubit)
=======
from opensquirrel.ir import (
    IR,
    BlochSphereRotation,
    Comment,
    ControlledGate,
    IRVisitor,
    MatrixGate,
    Measure,
    Qubit,
    Reset,
)
>>>>>>> 63d0a594
from opensquirrel.mapper.mapping import Mapping


class _QubitRemapper(IRVisitor):
    """
    Remap a whole IR.

    Args:
        mapping: a list of qubit indices, e.g. [3, 1, 0, 2]

    Returns:
         A new IR where the qubit indices are replaced by the values passed in mapping.
         E.g., for mapping = [3, 1, 0, 2]:
         - Qubit(index=0) becomes Qubit(index=3),
         - Qubit(index=1) becomes Qubit(index=1),
         - Qubit(index=2) becomes Qubit(index=0), and
         - Qubit(index=3) becomes Qubit(index=2).
    """

    def __init__(self, mapping: Mapping) -> None:
        self.mapping = mapping

    def visit_comment(self, comment: Comment) -> Comment:
        return comment

    def visit_qubit(self, qubit: Qubit) -> Qubit:
        qubit.index = self.mapping[qubit.index]
        return qubit

    def visit_reset(self, reset: Reset) -> Reset:
        reset.qubit.accept(self)
        return reset

    def visit_measure(self, measure: Measure) -> Measure:
        measure.qubit.accept(self)
        return measure

    def visit_bloch_sphere_rotation(self, g: BlochSphereRotation) -> BlochSphereRotation:
        g.qubit.accept(self)
        return g

    def visit_matrix_gate(self, g: MatrixGate) -> MatrixGate:
        [op.accept(self) for op in g.operands]
        return g

    def visit_controlled_gate(self, controlled_gate: ControlledGate) -> ControlledGate:
        controlled_gate.control_qubit.accept(self)
        controlled_gate.target_gate.accept(self)
        return controlled_gate


def get_remapped_ir(circuit: Circuit, mapping: Mapping) -> IR:
    if len(mapping) > circuit.qubit_register_size:
        msg = "mapping is larger than the qubit register size"
        raise ValueError(msg)
    qubit_remapper = _QubitRemapper(mapping)
    replacement_ir = circuit.ir
    for statement in replacement_ir.statements:
        statement.accept(qubit_remapper)
    return replacement_ir


def remap_ir(circuit: Circuit, mapping: Mapping) -> None:
    if len(mapping) > circuit.qubit_register_size:
        msg = "mapping is larger than the qubit register size"
        raise ValueError(msg)
    qubit_remapper = _QubitRemapper(mapping)
    for statement in circuit.ir.statements:
        statement.accept(qubit_remapper)<|MERGE_RESOLUTION|>--- conflicted
+++ resolved
@@ -1,8 +1,4 @@
 from opensquirrel.circuit import Circuit
-<<<<<<< HEAD
-from opensquirrel.ir import (IR, BlochSphereRotation, Comment, ControlledGate,
-                             IRVisitor, MatrixGate, Measure, Qubit)
-=======
 from opensquirrel.ir import (
     IR,
     BlochSphereRotation,
@@ -14,7 +10,6 @@
     Qubit,
     Reset,
 )
->>>>>>> 63d0a594
 from opensquirrel.mapper.mapping import Mapping
 
 
@@ -52,7 +47,9 @@
         measure.qubit.accept(self)
         return measure
 
-    def visit_bloch_sphere_rotation(self, g: BlochSphereRotation) -> BlochSphereRotation:
+    def visit_bloch_sphere_rotation(
+        self, g: BlochSphereRotation
+    ) -> BlochSphereRotation:
         g.qubit.accept(self)
         return g
 
