--- conflicted
+++ resolved
@@ -7,26 +7,11 @@
 
 from opensquirrel.circuit import Circuit
 from opensquirrel.common import can1
-<<<<<<< HEAD
 from opensquirrel.decomposer.general_decomposer import _QubitReIndexer
-from opensquirrel.squirrel_ir import (
-    BlochSphereRotation,
-    ControlledGate,
-    Gate,
-    MatrixGate,
-    Qubit,
-    SquirrelIR,
-    SquirrelIRVisitor,
-)
+from opensquirrel.ir import IR, BlochSphereRotation, ControlledGate, Gate, IRVisitor, MatrixGate, Qubit
 
 
 def get_reduced_ket(ket: int, qubits: Iterable[Qubit]) -> int:
-=======
-from opensquirrel.ir import IR, BlochSphereRotation, ControlledGate, Gate, IRVisitor, Qubit
-
-
-def get_reduced_ket(ket: int, qubits: List[Qubit]) -> int:
->>>>>>> 82498f26
     """
     Given a quantum ket represented by its corresponding base-10 integer, this computes the reduced ket
     where only the given qubits appear, in order.
@@ -105,21 +90,12 @@
     return expanded_ket
 
 
-<<<<<<< HEAD
-class MatrixExpander(SquirrelIRVisitor):
-    def __init__(self, number_of_qubits: int) -> None:
-        self.number_of_qubits = number_of_qubits
+class MatrixExpander(IRVisitor):
+    def __init__(self, qubit_register_size: int) -> None:
+        self.qubit_register_size = qubit_register_size
 
     def visit_bloch_sphere_rotation(self, rot: BlochSphereRotation) -> NDArray[np.complex_]:
-        assert rot.qubit.index < self.number_of_qubits
-=======
-class MatrixExpander(IRVisitor):
-    def __init__(self, qubit_register_size: int):
-        self.qubit_register_size = qubit_register_size
-
-    def visit_bloch_sphere_rotation(self, rot):
         assert rot.qubit.index < self.qubit_register_size
->>>>>>> 82498f26
 
         result = np.kron(
             np.kron(
@@ -130,13 +106,8 @@
         assert result.shape == (1 << self.qubit_register_size, 1 << self.qubit_register_size)
         return result
 
-<<<<<<< HEAD
     def visit_controlled_gate(self, gate: ControlledGate) -> NDArray[np.complex_]:
-        assert gate.control_qubit.index < self.number_of_qubits
-=======
-    def visit_controlled_gate(self, gate):
         assert gate.control_qubit.index < self.qubit_register_size
->>>>>>> 82498f26
 
         expanded_matrix = gate.target_gate.accept(self)
         for col_index, col in enumerate(expanded_matrix.T):
@@ -175,11 +146,7 @@
         return expanded_matrix
 
 
-<<<<<<< HEAD
-def get_matrix(gate: Gate, number_of_qubits: int) -> NDArray[np.complex_]:
-=======
-def get_matrix(gate: Gate, qubit_register_size: int) -> np.ndarray:
->>>>>>> 82498f26
+def get_matrix(gate: Gate, qubit_register_size: int) -> NDArray[np.complex_]:
     """
     Compute the unitary matrix corresponding to the gate applied to those qubit operands, taken among any number of
     qubits. This can be used for, e.g.,
@@ -219,23 +186,5 @@
                [0, 0, 1, 0, 0, 0, 0, 0],
                [0, 0, 0, 1, 0, 0, 0, 0]])
     """
-
-<<<<<<< HEAD
-    expander = MatrixExpander(number_of_qubits)
-    return np.asarray(gate.accept(expander), dtype=np.complex_)
-
-
-def get_matrix_after_qubit_remapping(replacement: Iterable[Gate], qubit_mappings: list[Qubit]) -> NDArray[np.complex_]:
-    from opensquirrel.circuit_matrix_calculator import get_circuit_matrix
-
-    replacement_ir = SquirrelIR(number_of_qubits=len(qubit_mappings), qubit_register_name="q_temp")
-    qubit_remapper = _QubitReIndexer(qubit_mappings)
-    for gate in replacement:
-        gate_with_remapped_qubits = gate.accept(qubit_remapper)
-        replacement_ir.add_gate(gate_with_remapped_qubits)
-
-    return get_circuit_matrix(replacement_ir)
-=======
     expander = MatrixExpander(qubit_register_size)
-    return gate.accept(expander)
->>>>>>> 82498f26
+    return gate.accept(expander)