--- conflicted
+++ resolved
@@ -51,12 +51,7 @@
     """
     reduced_ket = 0
     for i, qubit in enumerate(qubits):
-<<<<<<< HEAD
-        if not isinstance(qubit, Qubit):
-            qubit = Qubit(qubit)
-=======
         qubit = Qubit(qubit)
->>>>>>> 35679306
         reduced_ket |= ((ket & (1 << qubit.index)) >> qubit.index) << i
 
     return reduced_ket
@@ -100,12 +95,7 @@
     """
     expanded_ket = base_ket
     for i, qubit in enumerate(qubits):
-<<<<<<< HEAD
-        if not isinstance(qubit, Qubit):
-            qubit = Qubit(qubit)
-=======
         qubit = Qubit(qubit)
->>>>>>> 35679306
         expanded_ket &= ~(1 << qubit.index)  # Erase bit.
         expanded_ket |= ((reduced_ket & (1 << i)) >> i) << qubit.index  # Set bit to value from reduced_ket.
 
@@ -117,9 +107,6 @@
         self.qubit_register_size = qubit_register_size
 
     def visit_bloch_sphere_rotation(self, rot: BlochSphereRotation) -> NDArray[np.complex128]:
-        if not isinstance(rot.qubit, Qubit):
-            rot.qubit = Qubit(rot.qubit)
-
         if rot.qubit.index >= self.qubit_register_size:
             msg = "index out of range"
             raise IndexError(msg)
@@ -137,9 +124,6 @@
         return result
 
     def visit_controlled_gate(self, gate: ControlledGate) -> NDArray[np.complex128]:
-        if not isinstance(gate.control_qubit, Qubit):
-            gate.control_qubit = Qubit(gate.control_qubit)
-
         if gate.control_qubit.index >= self.qubit_register_size:
             msg = "index out of range"
             raise IndexError(msg)
@@ -162,7 +146,7 @@
         # since qubit #i corresponds to the i-th LEAST significant bit.
         qubit_operands = list(reversed(gate.operands))
 
-        if any(Qubit(q).index >= self.qubit_register_size for q in qubit_operands):
+        if any(q.index >= self.qubit_register_size for q in qubit_operands):
             msg = "index out of range"
             raise IndexError(msg)
 
