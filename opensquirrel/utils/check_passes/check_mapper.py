"""This module contains checks for the ``Mapper`` pass."""

from __future__ import annotations

from copy import deepcopy

from opensquirrel.circuit import Circuit
from opensquirrel.ir import IR, Bit, BlochSphereRotation, Comment, ControlledGate, Measure
from opensquirrel.mapper.general_mapper import Mapper
from opensquirrel.register_manager import BitRegister, QubitRegister, RegisterManager


def check_mapper(mapper: Mapper) -> None:
    """Check if the `mapper` complies with the OpenSquirrel requirements.

    If an implementation of ``Mapper`` passes these checks it should be compatible with the ``Circuit.map`` method.

    Args:
        mapper: Mapper to check.
    """
    assert isinstance(mapper, Mapper)

    register_manager = RegisterManager(QubitRegister(10), BitRegister(10))
    ir = IR()
    circuit = Circuit(register_manager, ir)
    _check_scenario(circuit, mapper)

    ir = IR()
    ir.add_comment(Comment("comment"))
<<<<<<< HEAD
    ir.add_gate(BlochSphereRotation(42, axis=(1, 0, 0), angle=1, phase=2))
    ir.add_gate(ControlledGate(42, BlochSphereRotation.identity(100)))
    ir.add_measurement(Measure(42, bit=Bit(42), axis=(0, 0, 1)))
=======
    ir.add_gate(BlochSphereRotation(Qubit(42), (1, 0, 0), 1, 2))
    ir.add_gate(ControlledGate(Qubit(42), BlochSphereRotation.identity(Qubit(100))))
    ir.add_measure(Measure(Qubit(42), Bit(42), (0, 0, 1)))
>>>>>>> 63d0a594
    Circuit(register_manager, ir)
    _check_scenario(circuit, mapper)


def _check_scenario(circuit: Circuit, mapper: Mapper) -> None:
    """Check if the given scenario can be mapped.

    Args:
        circuit: Circuit containing the scenario to check against.
        mapper: Mapper to use.
    """
    ir_copy = deepcopy(circuit.ir)
    circuit.map(mapper)
    assert circuit.ir == ir_copy, "A Mapper pass should not change the IR"<|MERGE_RESOLUTION|>--- conflicted
+++ resolved
@@ -5,7 +5,7 @@
 from copy import deepcopy
 
 from opensquirrel.circuit import Circuit
-from opensquirrel.ir import IR, Bit, BlochSphereRotation, Comment, ControlledGate, Measure
+from opensquirrel.ir import IR, Bit, BlochSphereRotation, Comment, ControlledGate, Measure, Qubit
 from opensquirrel.mapper.general_mapper import Mapper
 from opensquirrel.register_manager import BitRegister, QubitRegister, RegisterManager
 
@@ -27,15 +27,9 @@
 
     ir = IR()
     ir.add_comment(Comment("comment"))
-<<<<<<< HEAD
-    ir.add_gate(BlochSphereRotation(42, axis=(1, 0, 0), angle=1, phase=2))
+    ir.add_gate(BlochSphereRotation(42, (1, 0, 0), 1, 2))
     ir.add_gate(ControlledGate(42, BlochSphereRotation.identity(100)))
-    ir.add_measurement(Measure(42, bit=Bit(42), axis=(0, 0, 1)))
-=======
-    ir.add_gate(BlochSphereRotation(Qubit(42), (1, 0, 0), 1, 2))
-    ir.add_gate(ControlledGate(Qubit(42), BlochSphereRotation.identity(Qubit(100))))
-    ir.add_measure(Measure(Qubit(42), Bit(42), (0, 0, 1)))
->>>>>>> 63d0a594
+    ir.add_measure(Measure(42, Bit(42), (0, 0, 1)))
     Circuit(register_manager, ir)
     _check_scenario(circuit, mapper)
 
