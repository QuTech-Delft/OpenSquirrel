"""This module contains checks for the ``Mapper`` pass."""

from __future__ import annotations

from copy import deepcopy

from opensquirrel.mapper.general_mapper import Mapper
from opensquirrel.mapping import Mapping
from opensquirrel.register_manager import RegisterManager
from opensquirrel.squirrel_ir import BlochSphereRotation, Comment, ControlledGate, Measure, Qubit, SquirrelIR


def check_mapper(mapper: Mapper) -> None:
    """Check if the `mapper` complies with the OpenSquirrel requirements.

    If an implementation of ``Mapper`` passes these checks it should be compatible with the ``Circuit.map`` method.

    Args:
        mapper: Mapper to check.
    """

    assert isinstance(mapper, Mapper)

<<<<<<< HEAD
    register_manager = RegisterManager(qubit_register_size=10)
    squirrel_ir = SquirrelIR()
    circuit = Circuit(register_manager, squirrel_ir)
    _check_scenario(circuit)
=======
    squirrel_ir = SquirrelIR(number_of_qubits=10)
    _check_scenario(squirrel_ir, mapper)
>>>>>>> 3d76a758

    squirrel_ir = SquirrelIR()
    squirrel_ir.add_comment(Comment("comment"))
    squirrel_ir.add_gate(BlochSphereRotation(Qubit(42), (1, 0, 0), 1, 2))
    squirrel_ir.add_gate(ControlledGate(Qubit(42), BlochSphereRotation.identity(Qubit(100))))
    squirrel_ir.add_measurement(Measure(Qubit(42), (0, 0, 1)))
<<<<<<< HEAD
    Circuit(register_manager, squirrel_ir)
    _check_scenario(circuit)
=======
    _check_scenario(squirrel_ir, mapper)
>>>>>>> 3d76a758


def _check_scenario(circuit: Circuit, mapper: Mapper) -> None:
    """Check if the given scenario can be mapped.

    Args:
        circuit: Circuit containing the scenario to check against.
        mapper: Mapper to use.
    """
<<<<<<< HEAD
    squirrel_ir_copy = deepcopy(circuit.squirrel_ir)
    circuit.map(mapper)
    assert squirrel_ir == squirrel_ir_copy, "A Mapper pass should not change the SquirrelIR"
=======
    squirrel_ir_copy = deepcopy(squirrel_ir)
    mapping = mapper.map(squirrel_ir)

    assert squirrel_ir == squirrel_ir_copy, "A Mapper pass should not change the SquirrelIR."
    _check_mapping_format(mapping, squirrel_ir.number_of_qubits)


def _check_mapping_format(mapping: dict[int, int], number_of_qubits: int) -> None:
    """Check if the mapping has the expected format.

    Args:
        mapping: Mapping to check.
        n_qubits: Number of qubits in the circuit.
    """
    assert isinstance(
        mapping, dict
    ), f"Output mapping should be an instance of <class 'dict'>, but was of type {type(mapping)}"
    assert set(mapping.keys()) == set(
        mapping.values()
    ), "The set of virtual qubits is not equal to the set of phyical qubits."
    assert set(range(number_of_qubits)) == set(mapping.keys()), "Virtual qubits are not labeled correctly."
>>>>>>> 3d76a758
<|MERGE_RESOLUTION|>--- conflicted
+++ resolved
@@ -21,27 +21,18 @@
 
     assert isinstance(mapper, Mapper)
 
-<<<<<<< HEAD
     register_manager = RegisterManager(qubit_register_size=10)
     squirrel_ir = SquirrelIR()
     circuit = Circuit(register_manager, squirrel_ir)
-    _check_scenario(circuit)
-=======
-    squirrel_ir = SquirrelIR(number_of_qubits=10)
-    _check_scenario(squirrel_ir, mapper)
->>>>>>> 3d76a758
+    _check_scenario(circuit, mapper)
 
     squirrel_ir = SquirrelIR()
     squirrel_ir.add_comment(Comment("comment"))
     squirrel_ir.add_gate(BlochSphereRotation(Qubit(42), (1, 0, 0), 1, 2))
     squirrel_ir.add_gate(ControlledGate(Qubit(42), BlochSphereRotation.identity(Qubit(100))))
     squirrel_ir.add_measurement(Measure(Qubit(42), (0, 0, 1)))
-<<<<<<< HEAD
     Circuit(register_manager, squirrel_ir)
-    _check_scenario(circuit)
-=======
-    _check_scenario(squirrel_ir, mapper)
->>>>>>> 3d76a758
+    _check_scenario(circuit, mapper)
 
 
 def _check_scenario(circuit: Circuit, mapper: Mapper) -> None:
@@ -51,30 +42,6 @@
         circuit: Circuit containing the scenario to check against.
         mapper: Mapper to use.
     """
-<<<<<<< HEAD
     squirrel_ir_copy = deepcopy(circuit.squirrel_ir)
     circuit.map(mapper)
-    assert squirrel_ir == squirrel_ir_copy, "A Mapper pass should not change the SquirrelIR"
-=======
-    squirrel_ir_copy = deepcopy(squirrel_ir)
-    mapping = mapper.map(squirrel_ir)
-
-    assert squirrel_ir == squirrel_ir_copy, "A Mapper pass should not change the SquirrelIR."
-    _check_mapping_format(mapping, squirrel_ir.number_of_qubits)
-
-
-def _check_mapping_format(mapping: dict[int, int], number_of_qubits: int) -> None:
-    """Check if the mapping has the expected format.
-
-    Args:
-        mapping: Mapping to check.
-        n_qubits: Number of qubits in the circuit.
-    """
-    assert isinstance(
-        mapping, dict
-    ), f"Output mapping should be an instance of <class 'dict'>, but was of type {type(mapping)}"
-    assert set(mapping.keys()) == set(
-        mapping.values()
-    ), "The set of virtual qubits is not equal to the set of phyical qubits."
-    assert set(range(number_of_qubits)) == set(mapping.keys()), "Virtual qubits are not labeled correctly."
->>>>>>> 3d76a758
+    assert squirrel_ir == squirrel_ir_copy, "A Mapper pass should not change the SquirrelIR"