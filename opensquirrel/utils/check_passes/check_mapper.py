--- conflicted
+++ resolved
@@ -5,19 +5,7 @@
 from copy import deepcopy
 
 from opensquirrel.circuit import Circuit
-<<<<<<< HEAD
-from opensquirrel.ir import (
-    IR,
-    Bit,
-    BlochSphereRotation,
-    Comment,
-    ControlledGate,
-    Measure,
-    Qubit,
-)
-=======
 from opensquirrel.ir import IR, Bit, BlochSphereRotation, Comment, ControlledGate, Measure
->>>>>>> f541e8cf
 from opensquirrel.mapper.general_mapper import Mapper
 from opensquirrel.register_manager import BitRegister, QubitRegister, RegisterManager
 
