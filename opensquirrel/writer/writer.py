import inspect
from typing import SupportsInt

from opensquirrel.circuit import Circuit
<<<<<<< HEAD
from opensquirrel.ir import (
    Bit,
    Comment,
    Float,
    Gate,
    Int,
    IRVisitor,
    Measure,
    Qubit,
    Reset,
)
=======
from opensquirrel.ir import Bit, Comment, Float, Gate, Int, IRVisitor, Measure, Qubit, QubitLike, Reset
>>>>>>> f541e8cf
from opensquirrel.register_manager import RegisterManager


class _WriterImpl(IRVisitor):
    # Precision used when writing out a float number
    FLOAT_PRECISION = 8

    def __init__(self, register_manager: RegisterManager) -> None:
        self.register_manager = register_manager
        qubit_register_size = self.register_manager.get_qubit_register_size()
        qubit_register_name = self.register_manager.get_qubit_register_name()
        bit_register_size = self.register_manager.get_bit_register_size()
        bit_register_name = self.register_manager.get_bit_register_name()
        self.output = "version 3.0\n\n{}\n{}\n".format(
            f"qubit[{qubit_register_size}] {qubit_register_name}",
            (
                f"bit[{bit_register_size}] {bit_register_name}\n"
                if bit_register_size > 0
                else ""
            ),
        )

    def visit_bit(self, bit: Bit) -> str:
        bit_register_name = self.register_manager.get_bit_register_name()
        return f"{bit_register_name}[{bit.index}]"

    def visit_qubit(self, qubit: Qubit) -> str:
        qubit_register_name = self.register_manager.get_qubit_register_name()
        return f"{qubit_register_name}[{qubit.index}]"

    def visit_int(self, i: SupportsInt) -> str:
        i = Int(i)
        return f"{i.value}"

    def visit_float(self, f: Float) -> str:
        return f"{f.value:.{self.FLOAT_PRECISION}}"

    def visit_measure(self, measure: Measure) -> None:
        if measure.is_abstract:
            self.output += f"{measure.name}\n"
            return
        bit_argument = measure.arguments[1].accept(self)  # type: ignore[index]
        qubit_argument = measure.arguments[0].accept(self)  # type: ignore[index]
        self.output += f"{bit_argument} = {measure.name} {qubit_argument}\n"

    def visit_reset(self, reset: Reset) -> None:
        if reset.is_abstract:
            self.output += f"{reset.name}\n"
            return
        qubit_argument = reset.arguments[0].accept(self)  # type: ignore[index]
        self.output += f"{reset.name} {qubit_argument}\n"

    def visit_gate(self, gate: Gate) -> None:
        gate_name = gate.name
        gate_generator = []
        if gate.generator is not None:
            gate_generator = list(inspect.signature(gate.generator).parameters.keys())
        qubit_function_keys = ["target", "control", "q"]
        if gate.is_anonymous:
            if "MatrixGate" in gate_name:
                # In the case of a MatrixGate the newlines should be removed from the array
                # such that the array is printed on a single line.
                gate_name = gate_name.replace("\n", "")
            self.output += f"{gate_name}\n"
            return

        params = []
        qubit_args = []
        if gate.arguments is not None:
            for arg in gate.arguments:
                pos = gate.arguments.index(arg)
                if gate_generator[pos] not in qubit_function_keys:
                    params.append(arg.accept(self))
                    gate_name += f"({', '.join(params)})"
                elif gate_generator[pos] in qubit_function_keys and isinstance(arg, QubitLike.__args__):  # type: ignore
                    qubit_args.append(Qubit(arg).accept(self))

        self.output += f"{gate_name} {', '.join(qubit_args)}\n"

    def visit_comment(self, comment: Comment) -> None:
        self.output += f"\n/* {comment.str} */\n\n"


def circuit_to_string(circuit: Circuit) -> str:
    writer_impl = _WriterImpl(circuit.register_manager)

    circuit.ir.accept(writer_impl)

    return (
        writer_impl.output.rstrip() + "\n"
    )  # remove all trailing lines and leave only one<|MERGE_RESOLUTION|>--- conflicted
+++ resolved
@@ -2,21 +2,7 @@
 from typing import SupportsInt
 
 from opensquirrel.circuit import Circuit
-<<<<<<< HEAD
-from opensquirrel.ir import (
-    Bit,
-    Comment,
-    Float,
-    Gate,
-    Int,
-    IRVisitor,
-    Measure,
-    Qubit,
-    Reset,
-)
-=======
 from opensquirrel.ir import Bit, Comment, Float, Gate, Int, IRVisitor, Measure, Qubit, QubitLike, Reset
->>>>>>> f541e8cf
 from opensquirrel.register_manager import RegisterManager
 
 
@@ -32,11 +18,7 @@
         bit_register_name = self.register_manager.get_bit_register_name()
         self.output = "version 3.0\n\n{}\n{}\n".format(
             f"qubit[{qubit_register_size}] {qubit_register_name}",
-            (
-                f"bit[{bit_register_size}] {bit_register_name}\n"
-                if bit_register_size > 0
-                else ""
-            ),
+            f"bit[{bit_register_size}] {bit_register_name}\n" if bit_register_size > 0 else "",
         )
 
     def visit_bit(self, bit: Bit) -> str:
@@ -105,6 +87,4 @@
 
     circuit.ir.accept(writer_impl)
 
-    return (
-        writer_impl.output.rstrip() + "\n"
-    )  # remove all trailing lines and leave only one+    return writer_impl.output.rstrip() + "\n"  # remove all trailing lines and leave only one