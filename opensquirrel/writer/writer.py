from typing import SupportsInt

from opensquirrel.circuit import Circuit
<<<<<<< HEAD
from opensquirrel.ir import (Bit, Comment, Float, Gate, Int, IRVisitor,
                             Measure, Qubit)
=======
from opensquirrel.ir import Bit, Comment, Float, Gate, Int, IRVisitor, Measure, Qubit, Reset
>>>>>>> 63d0a594
from opensquirrel.register_manager import RegisterManager


class _WriterImpl(IRVisitor):
    # Precision used when writing out a float number
    FLOAT_PRECISION = 8

    def __init__(self, register_manager: RegisterManager) -> None:
        self.register_manager = register_manager
        qubit_register_size = self.register_manager.get_qubit_register_size()
        qubit_register_name = self.register_manager.get_qubit_register_name()
        bit_register_size = self.register_manager.get_bit_register_size()
        bit_register_name = self.register_manager.get_bit_register_name()
        self.output = "version 3.0\n\n{}\n{}\n".format(
            f"qubit[{qubit_register_size}] {qubit_register_name}",
            f"bit[{bit_register_size}] {bit_register_name}\n" if bit_register_size > 0 else "",
        )

    def visit_bit(self, bit: Bit) -> str:
        bit_register_name = self.register_manager.get_bit_register_name()
        return f"{bit_register_name}[{bit.index}]"

    def visit_qubit(self, qubit: Qubit) -> str:
        qubit_register_name = self.register_manager.get_qubit_register_name()
        return f"{qubit_register_name}[{qubit.index}]"

    def visit_int(self, i: SupportsInt) -> str:
        i = Int(i)
        return f"{i.value}"

    def visit_float(self, f: Float) -> str:
        return f"{f.value:.{self.FLOAT_PRECISION}}"

    def visit_measure(self, measure: Measure) -> None:
        if measure.is_abstract:
            self.output += f"{measure.name}\n"
            return
        bit_argument = measure.arguments[1].accept(self)  # type: ignore[index]
        qubit_argument = measure.arguments[0].accept(self)  # type: ignore[index]
        self.output += f"{bit_argument} = {measure.name} {qubit_argument}\n"

    def visit_reset(self, reset: Reset) -> None:
        if reset.is_abstract:
            self.output += f"{reset.name}\n"
            return
        qubit_argument = reset.arguments[0].accept(self)  # type: ignore[index]
        self.output += f"{reset.name} {qubit_argument}\n"

    def visit_gate(self, gate: Gate) -> None:
        gate_name = gate.name
        if gate.is_anonymous:
            if "MatrixGate" in gate_name:
                # In the case of a MatrixGate the newlines should be removed from the array
                # such that the array is printed on a single line.
                gate_name = gate_name.replace("\n", "")
            self.output += f"{gate_name}\n"
            return
        if any(not isinstance(arg, Qubit) for arg in gate.arguments):  # type: ignore[union-attr]
            params = [arg.accept(self) for arg in gate.arguments if not isinstance(arg, Qubit)]  # type: ignore[union-attr]
            gate_name += f"({', '.join(params)})"
        qubit_args = (arg.accept(self) for arg in gate.arguments if isinstance(arg, Qubit))  # type: ignore[union-attr]
        self.output += f"{gate_name} {', '.join(qubit_args)}\n"

    def visit_comment(self, comment: Comment) -> None:
        self.output += f"\n/* {comment.str} */\n\n"


def circuit_to_string(circuit: Circuit) -> str:
    writer_impl = _WriterImpl(circuit.register_manager)

    circuit.ir.accept(writer_impl)

    return writer_impl.output.rstrip() + "\n"  # remove all trailing lines and leave only one<|MERGE_RESOLUTION|>--- conflicted
+++ resolved
@@ -1,12 +1,17 @@
 from typing import SupportsInt
 
 from opensquirrel.circuit import Circuit
-<<<<<<< HEAD
-from opensquirrel.ir import (Bit, Comment, Float, Gate, Int, IRVisitor,
-                             Measure, Qubit)
-=======
-from opensquirrel.ir import Bit, Comment, Float, Gate, Int, IRVisitor, Measure, Qubit, Reset
->>>>>>> 63d0a594
+from opensquirrel.ir import (
+    Bit,
+    Comment,
+    Float,
+    Gate,
+    Int,
+    IRVisitor,
+    Measure,
+    Qubit,
+    Reset,
+)
 from opensquirrel.register_manager import RegisterManager
 
 
@@ -22,7 +27,11 @@
         bit_register_name = self.register_manager.get_bit_register_name()
         self.output = "version 3.0\n\n{}\n{}\n".format(
             f"qubit[{qubit_register_size}] {qubit_register_name}",
-            f"bit[{bit_register_size}] {bit_register_name}\n" if bit_register_size > 0 else "",
+            (
+                f"bit[{bit_register_size}] {bit_register_name}\n"
+                if bit_register_size > 0
+                else ""
+            ),
         )
 
     def visit_bit(self, bit: Bit) -> str:
@@ -79,4 +88,6 @@
 
     circuit.ir.accept(writer_impl)
 
-    return writer_impl.output.rstrip() + "\n"  # remove all trailing lines and leave only one+    return (
+        writer_impl.output.rstrip() + "\n"
+    )  # remove all trailing lines and leave only one