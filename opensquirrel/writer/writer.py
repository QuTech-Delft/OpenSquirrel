--- conflicted
+++ resolved
@@ -1,5 +1,3 @@
-from typing import SupportsInt
-
 from opensquirrel.circuit import Circuit
 from opensquirrel.ir import Bit, Comment, Float, Gate, Int, IRVisitor, Measure, Qubit, QubitLike, Reset
 from opensquirrel.register_manager import RegisterManager
@@ -63,11 +61,7 @@
             params = [arg.accept(self) for arg in gate.arguments if not isinstance(arg, QubitLike)]  # type: ignore[union-attr]
             gate_name += f"({', '.join(params)})"
 
-<<<<<<< HEAD
         qubit_args = (Qubit(arg).accept(self) for arg in gate.arguments if isinstance(arg, QubitLike))  # type: ignore[union-attr]
-=======
-        qubit_args = (arg.accept(self) for arg in gate.arguments if isinstance(arg, Qubit))  # type: ignore[union-attr]
->>>>>>> 35679306
         self.output += f"{gate_name} {', '.join(qubit_args)}\n"
 
     def visit_comment(self, comment: Comment) -> None:
