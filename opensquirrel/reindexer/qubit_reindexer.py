--- conflicted
+++ resolved
@@ -36,30 +36,18 @@
 
     def visit_bloch_sphere_rotation(self, g: BlochSphereRotation) -> BlochSphereRotation:
         return BlochSphereRotation(
-<<<<<<< HEAD
-            qubit=Qubit(self.qubit_indices.index(Qubit(g.qubit).index)),
-=======
             qubit=self.qubit_indices.index(g.qubit.index),
->>>>>>> 35679306
             angle=g.angle,
             axis=g.axis,
             phase=g.phase,
         )
 
     def visit_matrix_gate(self, g: MatrixGate) -> MatrixGate:
-<<<<<<< HEAD
-        reindexed_operands = [Qubit(self.qubit_indices.index(Qubit(op).index)) for op in g.operands]
-        return MatrixGate(matrix=g.matrix, operands=reindexed_operands)
-
-    def visit_controlled_gate(self, controlled_gate: ControlledGate) -> ControlledGate:
-        control_qubit = Qubit(self.qubit_indices.index(Qubit(controlled_gate.control_qubit).index))
-=======
         reindexed_operands = [self.qubit_indices.index(op.index) for op in g.operands]
         return MatrixGate(matrix=g.matrix, operands=reindexed_operands)
 
     def visit_controlled_gate(self, controlled_gate: ControlledGate) -> ControlledGate:
         control_qubit = self.qubit_indices.index(controlled_gate.control_qubit.index)
->>>>>>> 35679306
         target_gate = controlled_gate.target_gate.accept(self)
         return ControlledGate(control_qubit=control_qubit, target_gate=target_gate)
 
