--- conflicted
+++ resolved
@@ -3,15 +3,18 @@
 from collections.abc import Iterable
 from typing import TYPE_CHECKING
 
-<<<<<<< HEAD
-from opensquirrel.ir import (IR, BlochSphereRotation, ControlledGate, Gate,
-                             IRVisitor, MatrixGate, Measure, Qubit)
-from opensquirrel.register_manager import (BitRegister, QubitRegister,
-                                           RegisterManager)
-=======
-from opensquirrel.ir import IR, BlochSphereRotation, ControlledGate, Gate, IRVisitor, MatrixGate, Measure, Qubit, Reset
+from opensquirrel.ir import (
+    IR,
+    BlochSphereRotation,
+    ControlledGate,
+    Gate,
+    IRVisitor,
+    MatrixGate,
+    Measure,
+    Qubit,
+    Reset,
+)
 from opensquirrel.register_manager import BitRegister, QubitRegister, RegisterManager
->>>>>>> 63d0a594
 
 if TYPE_CHECKING:
     from opensquirrel.circuit import Circuit
@@ -39,9 +42,15 @@
         return Reset(qubit=Qubit(qubit_to_reset))
 
     def visit_measure(self, measure: Measure) -> Measure:
-        return Measure(qubit=Qubit(self.qubit_indices.index(measure.qubit.index)), bit=measure.bit, axis=measure.axis)
+        return Measure(
+            qubit=Qubit(self.qubit_indices.index(measure.qubit.index)),
+            bit=measure.bit,
+            axis=measure.axis,
+        )
 
-    def visit_bloch_sphere_rotation(self, g: BlochSphereRotation) -> BlochSphereRotation:
+    def visit_bloch_sphere_rotation(
+        self, g: BlochSphereRotation
+    ) -> BlochSphereRotation:
         return BlochSphereRotation(
             qubit=Qubit(self.qubit_indices.index(g.qubit.index)),
             angle=g.angle,
@@ -50,11 +59,15 @@
         )
 
     def visit_matrix_gate(self, g: MatrixGate) -> MatrixGate:
-        reindexed_operands = [Qubit(self.qubit_indices.index(op.index)) for op in g.operands]
+        reindexed_operands = [
+            Qubit(self.qubit_indices.index(op.index)) for op in g.operands
+        ]
         return MatrixGate(matrix=g.matrix, operands=reindexed_operands)
 
     def visit_controlled_gate(self, controlled_gate: ControlledGate) -> ControlledGate:
-        control_qubit = Qubit(self.qubit_indices.index(controlled_gate.control_qubit.index))
+        control_qubit = Qubit(
+            self.qubit_indices.index(controlled_gate.control_qubit.index)
+        )
         target_gate = controlled_gate.target_gate.accept(self)
         return ControlledGate(control_qubit=control_qubit, target_gate=target_gate)
 
