--- conflicted
+++ resolved
@@ -4,19 +4,14 @@
 from collections.abc import Callable
 from typing import TYPE_CHECKING, Any
 
-<<<<<<< HEAD
-from opensquirrel.ir import IR, AsmDeclaration, Gate
-=======
 from opensquirrel.ir.statement import AsmDeclaration
-from opensquirrel.passes.exporter import ExportFormat
->>>>>>> cb610420
 
 if TYPE_CHECKING:
     from opensquirrel.ir.ir import IR
     from opensquirrel.ir.unitary import Gate
     from opensquirrel.passes.decomposer.general_decomposer import Decomposer
+    from opensquirrel.passes.mapper.general_mapper import Mapper
     from opensquirrel.passes.exporter.general_exporter import Exporter
-    from opensquirrel.passes.mapper.general_mapper import Mapper
     from opensquirrel.passes.merger.general_merger import Merger
     from opensquirrel.passes.router.general_router import Router
     from opensquirrel.passes.validator.general_validator import Validator
