--- conflicted
+++ resolved
@@ -116,30 +116,12 @@
 
         general_decomposer.decompose(self.ir, decomposer)
 
-<<<<<<< HEAD
     def export(self, exporter: Exporter) -> Any:
         """Generic export pass.
         Exports the circuit using the specified exporter.
 
         """
         return exporter.export(self)
-=======
-    def export(self, fmt: ExportFormat | None = None) -> Any:
-        match fmt:
-            case ExportFormat.QUANTIFY_SCHEDULER:
-                from opensquirrel.passes.exporter import quantify_scheduler_exporter
-
-                return quantify_scheduler_exporter.export(self)
-
-            case ExportFormat.CQASM_V1:
-                from opensquirrel.passes.exporter import cqasmv1_exporter
-
-                return cqasmv1_exporter.export(self)
-
-            case _:
-                msg = "unknown exporter format"
-                raise ValueError(msg)
->>>>>>> b59e2323
 
     def map(self, mapper: Mapper) -> None:
         """Generic qubit mapper pass.
