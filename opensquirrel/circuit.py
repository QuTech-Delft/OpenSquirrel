--- conflicted
+++ resolved
@@ -2,26 +2,15 @@
 
 import numpy as np
 
-<<<<<<< HEAD
-import opensquirrel.parse.antlr.squirrel_ir_from_string
 from opensquirrel import circuit_matrix_calculator
-from opensquirrel.decompose import mckay_decomposer, replacer
+from opensquirrel.decompose import replacer
 from opensquirrel.decompose.replacer import Decomposer
 from opensquirrel.default_gates import default_gate_aliases, default_gate_set
-from opensquirrel.default_measurements import default_measurement_aliases, default_measurement_set
+from opensquirrel.default_measurements import default_measurement_set
 from opensquirrel.export import quantify_scheduler_exporter, writer
 from opensquirrel.export.export_format import ExportFormat
 from opensquirrel.merge import merger
 from opensquirrel.parse.libqasm.libqasm_ir_creator import LibqasmIRCreator
-=======
-from opensquirrel import circuit_matrix_calculator, mckay_decomposer, merger, replacer, writer
-from opensquirrel.default_gates import default_gate_aliases, default_gate_set
-from opensquirrel.default_measurements import default_measurement_set
-from opensquirrel.export import quantify_scheduler_exporter
-from opensquirrel.export_format import ExportFormat
-from opensquirrel.parsing.libqasm.libqasm_ir_creator import LibqasmIRCreator
-from opensquirrel.replacer import Decomposer
->>>>>>> 46984b84
 from opensquirrel.squirrel_ir import Gate, Measure, SquirrelIR
 
 
@@ -62,11 +51,6 @@
         gate_set: [Callable[..., Gate]] = default_gate_set,
         gate_aliases: Dict[str, Callable[..., Gate]] = default_gate_aliases,
         measurement_set: [Callable[..., Measure]] = default_measurement_set,
-<<<<<<< HEAD
-        measurement_aliases: Dict[str, Callable[..., Measure]] = default_measurement_aliases,
-        use_libqasm: bool = True,
-=======
->>>>>>> 46984b84
     ):
         """Create a circuit object from a cQasm3 string. All the gates in the circuit need to be defined in
         the `gates` argument.
@@ -82,36 +66,12 @@
             gate_set: an array of gate semantic functions. See default_gates for examples
             gate_aliases: a dictionary of extra gate aliases, mapping strings to functions in the gate set
             measurement_set: an array of measurement semantic functions. See default_measurements for examples
-            measurement_aliases: a dictionary of measure aliases, mapping strings to functions in the measurement set
-            use_libqasm: if True, use libqasm instead of build-in ANTLR parser.
-                Note: those two separate implementations may diverge and libqasm should be taken as reference.
 
         """
-<<<<<<< HEAD
-        print(use_libqasm)
-        if use_libqasm:
-            libqasm_ir_creator = LibqasmIRCreator(
-                gate_set=gate_set,
-                gate_aliases=gate_aliases,
-                measurement_aliases=measurement_aliases,
-                measurement_set=measurement_set,
-            )
-            return Circuit(libqasm_ir_creator.squirrel_ir_from_string(cqasm3_string))
-
-        return Circuit(
-            opensquirrel.parsing.antlr.squirrel_ir_from_string.squirrel_ir_from_string(
-                cqasm3_string,
-                gate_set=gate_set,
-                gate_aliases=gate_aliases,
-                measurement_set=measurement_set,
-                measurement_aliases=measurement_aliases,
-            )
-=======
         libqasm_ir_creator = LibqasmIRCreator(
             gate_set=gate_set,
             gate_aliases=gate_aliases,
             measurement_set=measurement_set,
->>>>>>> 46984b84
         )
         return Circuit(libqasm_ir_creator.squirrel_ir_from_string(cqasm3_string))
 
@@ -125,22 +85,22 @@
 
     def merge_single_qubit_gates(self):
         """Merge all consecutive 1-qubit gates in the circuit.
+
         Gates obtained from merging other gates become anonymous gates.
+
         """
-
         merger.merge_single_qubit_gates(self.squirrel_ir)
 
     def decompose(self, decomposer: Decomposer):
-        """Generic decomposition pass. It applies the given decomposer function
-        to every gate in the circuit."""
+        """Generic decomposition pass. It applies the given decomposer function to every gate in the circuit."""
         replacer.decompose(self.squirrel_ir, decomposer)
 
     def replace(self, gate_generator: Callable[..., Gate], f):
         """Manually replace occurrences of a given gate with a list of gates.
         `f` is a callable that takes the arguments of the gate that is to be replaced
         and returns the decomposition as a list of gates.
+
         """
-
         replacer.replace(self.squirrel_ir, gate_generator, f)
 
     def test_get_circuit_matrix(self) -> np.ndarray:
@@ -149,17 +109,15 @@
         * this matrix has 4**n elements, where n is the number of qubits
         * therefore this function is only here for testing purposes on small number of qubits
         * result is stored as a numpy array of complex numbers
+
         """
-
         return circuit_matrix_calculator.get_circuit_matrix(self.squirrel_ir)
 
     def __repr__(self) -> str:
         """Write the circuit to a cQasm3 string."""
-
         return writer.squirrel_ir_to_string(self.squirrel_ir)
 
-    def export(self, format: ExportFormat):
-        if format == ExportFormat.QUANTIFY_SCHEDULER:
+    def export(self, fmt: ExportFormat = None) -> None:
+        if fmt == ExportFormat.QUANTIFY_SCHEDULER:
             return quantify_scheduler_exporter.export(self.squirrel_ir)
-
-        raise Exception("Unknown export format")+        raise ValueError("Unknown export format")