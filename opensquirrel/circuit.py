--- conflicted
+++ resolved
@@ -6,19 +6,11 @@
 from opensquirrel.decomposer import general_decomposer
 from opensquirrel.decomposer.general_decomposer import Decomposer
 from opensquirrel.default_gates import default_gate_aliases, default_gate_set
-<<<<<<< HEAD
-from opensquirrel.default_measurements import default_measurement_aliases, default_measurement_set
-from opensquirrel.export import quantify_scheduler_exporter
-from opensquirrel.export_format import ExportFormat
-from opensquirrel.parsing.libqasm.libqasm_ir_creator import LibqasmIRCreator
-from opensquirrel.replacer import Decomposer
-=======
 from opensquirrel.default_measurements import default_measurement_set
 from opensquirrel.exporter import quantify_scheduler_exporter, writer
 from opensquirrel.exporter.export_format import ExportFormat
 from opensquirrel.merger import general_merger
 from opensquirrel.parser.libqasm.libqasm_ir_creator import LibqasmIRCreator
->>>>>>> 8c7d1c1a
 from opensquirrel.squirrel_ir import Gate, Measure, SquirrelIR
 
 
@@ -59,11 +51,6 @@
         gate_set: [Callable[..., Gate]] = default_gate_set,
         gate_aliases: Dict[str, Callable[..., Gate]] = default_gate_aliases,
         measurement_set: [Callable[..., Measure]] = default_measurement_set,
-<<<<<<< HEAD
-        measurement_aliases: Dict[str, Callable[..., Measure]] = default_measurement_aliases,
-        use_libqasm: bool = True,
-=======
->>>>>>> 8c7d1c1a
     ):
         """Create a circuit object from a cQasm3 string. All the gates in the circuit need to be defined in
         the `gates` argument.
@@ -79,38 +66,12 @@
             gate_set: an array of gate semantic functions. See default_gates for examples
             gate_aliases: a dictionary of extra gate aliases, mapping strings to functions in the gate set
             measurement_set: an array of measurement semantic functions. See default_measurements for examples
-<<<<<<< HEAD
-            measurement_aliases: a dictionary of measure aliases, mapping strings to functions in the measurement set
-            use_libqasm: if True, use libqasm instead of build-in ANTLR parser.
-                Note: those two separate implementations may diverge and libqasm should be taken as reference.
-
-        """
-        print(use_libqasm)
-        if use_libqasm:
-            libqasm_ir_creator = LibqasmIRCreator(
-                gate_set=gate_set,
-                gate_aliases=gate_aliases,
-                measurement_aliases=measurement_aliases,
-                measurement_set=measurement_set,
-            )
-            return Circuit(libqasm_ir_creator.squirrel_ir_from_string(cqasm3_string))
-
-        return Circuit(
-            opensquirrel.parsing.antlr.squirrel_ir_from_string.squirrel_ir_from_string(
-                cqasm3_string,
-                gate_set=gate_set,
-                gate_aliases=gate_aliases,
-                measurement_set=measurement_set,
-                measurement_aliases=measurement_aliases,
-            )
-=======
 
         """
         libqasm_ir_creator = LibqasmIRCreator(
             gate_set=gate_set,
             gate_aliases=gate_aliases,
             measurement_set=measurement_set,
->>>>>>> 8c7d1c1a
         )
         return Circuit(libqasm_ir_creator.squirrel_ir_from_string(cqasm3_string))
 
