--- conflicted
+++ resolved
@@ -9,17 +9,10 @@
 from opensquirrel.passes.exporter.export_format import ExportFormat
 
 if TYPE_CHECKING:
-<<<<<<< HEAD
     from numpy.typing import ArrayLike, NDArray
-
-    from opensquirrel.decomposer import Decomposer
-    from opensquirrel.ir import IR, Gate, Measure, QubitLike
-    from opensquirrel.mapper import Mapper
-=======
-    from opensquirrel.ir import IR, Gate
+    from opensquirrel.ir import IR, Gate, QubitLike
     from opensquirrel.passes.decomposer import Decomposer
     from opensquirrel.passes.mapper import Mapper
->>>>>>> cbb401d1
     from opensquirrel.register_manager import RegisterManager
 
 
@@ -51,6 +44,7 @@
         """Create a circuit object from a register manager and an IR."""
         self.register_manager = register_manager
         self.ir = ir
+
     def __repr__(self) -> str:
         """Write the circuit to a cQASM 3 string."""
         from opensquirrel.writer import writer
@@ -130,19 +124,11 @@
 
     def export(self, fmt: ExportFormat | None = None) -> Any:
         if fmt == ExportFormat.QUANTIFY_SCHEDULER:
-<<<<<<< HEAD
-            from opensquirrel.exporter import quantify_scheduler_exporter
-
-            return quantify_scheduler_exporter.export(self)
-        if fmt == ExportFormat.CQASM_V1:
-            from opensquirrel.exporter import cqasmv1_exporter
-=======
             from opensquirrel.passes.exporter import quantify_scheduler_exporter
 
             return quantify_scheduler_exporter.export(self)
         if fmt == ExportFormat.CQASM_V1:
             from opensquirrel.passes.exporter import cqasmv1_exporter
->>>>>>> cbb401d1
 
             return cqasmv1_exporter.export(self)
         msg = "unknown exporter format"
