from __future__ import annotations

from collections.abc import Callable, Mapping
from typing import TYPE_CHECKING, Any, Literal

import numpy as np
from numpy.typing import NDArray

from opensquirrel.decomposer import general_decomposer
from opensquirrel.decomposer.general_decomposer import Decomposer
from opensquirrel.default_gates import default_gate_aliases, default_gate_set
from opensquirrel.default_measurements import default_measurement_set
from opensquirrel.exporter.export_format import ExportFormat
from opensquirrel.ir import IR, Gate, Measure
from opensquirrel.mapper import IdentityMapper, Mapper
from opensquirrel.register_manager import RegisterManager

if TYPE_CHECKING:
    from typing import Self


class Circuit:
    """The Circuit class is the only interface to access OpenSquirrel's features.

    Examples:
        >>> c = Circuit.from_string("version 3.0; qubit[3] q; h q[0]")
        >>> c
        version 3.0
        <BLANKLINE>
        qubit[3] q
        <BLANKLINE>
        h q[0]
        <BLANKLINE>
        >>> c.decomposer(decomposer=mckay_decomposer.McKayDecomposer)
        >>> c
        version 3.0
        <BLANKLINE>
        qubit[3] q
        <BLANKLINE>
        x90 q[0]
        rz q[0], 1.5707963
        x90 q[0]
        <BLANKLINE>
    """

<<<<<<< HEAD
    def __init__(self, squirrel_ir: SquirrelIR) -> None:
        """Create a circuit object from a SquirrelIR object."""
=======
    def __init__(self, register_manager: RegisterManager, ir: IR):
        """Create a circuit object from a register manager and an IR."""
        self.register_manager = register_manager
        self.ir = ir

    def __repr__(self) -> str:
        """Write the circuit to a cQASM 3 string."""
        from opensquirrel.exporter import writer

        return writer.circuit_to_string(self)
>>>>>>> 82498f26

    def __eq__(self, other):
        return self.register_manager == other.register_manager and self.ir == other.ir

    @classmethod
    def from_string(
        cls,
        cqasm3_string: str,
        gate_set: list[Callable[..., Gate]] = default_gate_set,
        gate_aliases: Mapping[str, Callable[..., Gate]] = default_gate_aliases,
        measurement_set: list[Callable[..., Measure]] = default_measurement_set,
    ) -> Self:
        """Create a circuit object from a cQasm3 string. All the gates in the circuit need to be defined in
        the `gates` argument.

        * type-checking is performed, eliminating qubit indices errors and incoherences
        * checks that used gates are supported and mentioned in `gates` with appropriate signatures
        * does not support map or variables, and other things...
        * for example of `gates` dictionary, please look at TestGates.py

        Args:
            cqasm3_string: a cQASM 3 string
            gate_set: an array of gate semantic functions. See default_gates for examples
            gate_aliases: a dictionary of extra gate aliases, mapping strings to functions in the gate set
            measurement_set: an array of measurement semantic functions. See default_measurements for examples
        """
        from opensquirrel.parser.libqasm.parser import Parser

        parser = Parser(
            gate_set=gate_set,
            gate_aliases=gate_aliases,
            measurement_set=measurement_set,
        )
<<<<<<< HEAD
        return cls(libqasm_ir_creator.squirrel_ir_from_string(cqasm3_string))
=======
        return parser.circuit_from_string(cqasm3_string)
>>>>>>> 82498f26

    @property
    def qubit_register_size(self) -> int:
        return self.register_manager.qubit_register_size

    @property
    def qubit_register_name(self) -> str:
        return self.register_manager.qubit_register_name

    def merge_single_qubit_gates(self) -> None:
        """Merge all consecutive 1-qubit gates in the circuit.

        Gates obtained from merging other gates become anonymous gates.
        """
        from opensquirrel.merger import general_merger

        general_merger.merge_single_qubit_gates(self)

    def decompose(self, decomposer: Decomposer) -> None:
        """Generic decomposition pass. It applies the given decomposer function to every gate in the circuit."""
        general_decomposer.decompose(self.ir, decomposer)

    def map(self, mapper: Mapper) -> None:
        """Generic qubit mapper pass.
        Map the (virtual) qubits of the circuit to the physical qubits of the target hardware.
        """
        from opensquirrel.mapper.qubit_remapper import remap_ir

        remap_ir(self, mapper.get_mapping())

    def replace(self, gate_generator: Callable[..., Gate], f: Callable[..., list[Gate]]) -> None:
        """Manually replace occurrences of a given gate with a list of gates.
        `f` is a callable that takes the arguments of the gate that is to be replaced
        and returns the decomposition as a list of gates.
<<<<<<< HEAD

        """
        general_decomposer.replace(self.squirrel_ir, gate_generator, f)

    def test_get_circuit_matrix(self) -> NDArray[np.complex128]:
        """Get the (large) unitary matrix corresponding to the circuit.

        * this matrix has 4**n elements, where n is the number of qubits
        * therefore this function is only here for testing purposes on small number of qubits
        * result is stored as a numpy array of complex numbers

=======
>>>>>>> 82498f26
        """
        general_decomposer.replace(self.ir, gate_generator, f)

    def export(self, fmt: Literal[ExportFormat.QUANTIFY_SCHEDULER] | None = None) -> Any:
        if fmt == ExportFormat.QUANTIFY_SCHEDULER:
            from opensquirrel.exporter import quantify_scheduler_exporter

            return quantify_scheduler_exporter.export(self)
        raise ValueError("Unknown exporter format")<|MERGE_RESOLUTION|>--- conflicted
+++ resolved
@@ -43,11 +43,7 @@
         <BLANKLINE>
     """
 
-<<<<<<< HEAD
-    def __init__(self, squirrel_ir: SquirrelIR) -> None:
-        """Create a circuit object from a SquirrelIR object."""
-=======
-    def __init__(self, register_manager: RegisterManager, ir: IR):
+    def __init__(self, register_manager: RegisterManager, ir: IR) -> None:
         """Create a circuit object from a register manager and an IR."""
         self.register_manager = register_manager
         self.ir = ir
@@ -57,7 +53,6 @@
         from opensquirrel.exporter import writer
 
         return writer.circuit_to_string(self)
->>>>>>> 82498f26
 
     def __eq__(self, other):
         return self.register_manager == other.register_manager and self.ir == other.ir
@@ -91,11 +86,7 @@
             gate_aliases=gate_aliases,
             measurement_set=measurement_set,
         )
-<<<<<<< HEAD
-        return cls(libqasm_ir_creator.squirrel_ir_from_string(cqasm3_string))
-=======
         return parser.circuit_from_string(cqasm3_string)
->>>>>>> 82498f26
 
     @property
     def qubit_register_size(self) -> int:
@@ -130,20 +121,6 @@
         """Manually replace occurrences of a given gate with a list of gates.
         `f` is a callable that takes the arguments of the gate that is to be replaced
         and returns the decomposition as a list of gates.
-<<<<<<< HEAD
-
-        """
-        general_decomposer.replace(self.squirrel_ir, gate_generator, f)
-
-    def test_get_circuit_matrix(self) -> NDArray[np.complex128]:
-        """Get the (large) unitary matrix corresponding to the circuit.
-
-        * this matrix has 4**n elements, where n is the number of qubits
-        * therefore this function is only here for testing purposes on small number of qubits
-        * result is stored as a numpy array of complex numbers
-
-=======
->>>>>>> 82498f26
         """
         general_decomposer.replace(self.ir, gate_generator, f)
 
