--- conflicted
+++ resolved
@@ -1,17 +1,16 @@
 from __future__ import annotations
 
 from collections.abc import Callable, Iterable, Mapping
-from typing import Any, cast
+from typing import Any
 
 import cqasm.v3x as cqasm
 
 from opensquirrel.circuit import Circuit
-from opensquirrel.default_gate_modifiers import ControlGateModifier, InverseGateModifier, PowerGateModifier
 from opensquirrel.default_gates import default_gate_aliases, default_gate_set
 from opensquirrel.default_measures import default_measure_set
 from opensquirrel.default_resets import default_reset_set
 from opensquirrel.instruction_library import GateLibrary, MeasureLibrary, ResetLibrary
-from opensquirrel.ir import IR, Bit, BlochSphereRotation, Float, Gate, Int, Measure, Qubit, Reset, Statement
+from opensquirrel.ir import IR, Bit, Float, Gate, Int, Measure, Qubit, Reset
 from opensquirrel.register_manager import RegisterManager
 
 
@@ -32,16 +31,8 @@
     def _ast_literal_to_ir_literal(
         ast_literal: cqasm.values.ConstInt | cqasm.values.ConstFloat | None,
     ) -> Int | Float | None:
-<<<<<<< HEAD
         if type(ast_literal) not in [cqasm.values.ConstInt, cqasm.values.ConstFloat, type(None)]:
             msg = f"unrecognized type: {type(ast_literal)}"
-=======
-        if type(cqasm_literal_expression) not in [
-            cqasm.values.ConstInt,
-            cqasm.values.ConstFloat,
-        ]:
-            msg = f"unrecognized type: {type(cqasm_literal_expression)}"
->>>>>>> ec62dd28
             raise TypeError(msg)
         if isinstance(ast_literal, cqasm.values.ConstInt):
             return Int(ast_literal.value)
@@ -72,14 +63,6 @@
     def _is_bit_type(ast_expression: Any) -> bool:
         ast_type = Parser._type_of(ast_expression)
         return bool(ast_type == cqasm.types.Bit or ast_type == cqasm.types.BitArray)
-
-    @staticmethod
-    def _is_gate_instruction(ast_node: Any) -> bool:
-        return isinstance(ast_node, cqasm.semantic.GateInstruction)
-
-    @staticmethod
-    def _is_non_gate_instruction(ast_node: Any) -> bool:
-        return isinstance(ast_node, cqasm.semantic.NonGateInstruction)
 
     @staticmethod
     def _get_qubits(
@@ -114,62 +97,21 @@
         return ret
 
     @classmethod
-    def _get_gate_operands(
-        cls, instruction: cqasm.semantic.GateInstruction, register_manager: RegisterManager
-    ) -> list[list[Any]]:
-        """Get the list of lists of operands of a gate.
-        Notice that a gate just has a list of operands. The outer list is needed to support SGMQ.
-        For example, for CNOT q[0, 1] q[2, 3], this function returns [[Qubit(0), Qubit(1)], [Qubit(2), Qubit(3)]].
-        """
-        ret: list[list[Any]] = []
-        for operand in instruction.operands:
-            if cls._is_qubit_type(operand):
-                ret.append(cls._get_qubits(operand, register_manager))
-            else:
-                msg = "argument is not of qubit type"
-                raise TypeError(msg)
-        return ret
-
-    @classmethod
-    def _get_named_gate_param(cls, gate: cqasm.semantic.Gate) -> Any:
-        """Get the parameter of a named gate.
-        Notice the input gate can be a composition of gate modifiers acting on a named gate.
-        """
-        if gate.name in ["inv", "pow", "ctrl"]:
-            return cls._get_named_gate_param(gate.gate)
-        return cls._ast_literal_to_ir_literal(gate.parameter)
-
-    @classmethod
-    def _get_expanded_gate_args(
-        cls, instruction: cqasm.semantic.GateInstruction, register_manager: RegisterManager
-    ) -> zip[tuple[Any, ...]]:
-        """Construct a list with a list of qubits and a list of parameters, then return a zip of both lists.
-        For example, for CRk(2) q[0, 1] q[2, 3], this function first constructs the list with a list of qubits
-        [[Qubit(0), Qubit(1)], [Qubit(2), Qubit(3)]], then appends the list of parameters [Int(2), Int(2)],
-        and finally zips the whole list and returns [(Qubit(0), Qubit(1), Int(2)), (Qubit(2), Qubit(3), Int(2))]
-        """
-        ret = cls._get_gate_operands(instruction, register_manager)
-        gate_parameter = cls._get_named_gate_param(instruction.gate)
-        if gate_parameter is not None:
-            number_of_operands = len(ret[0])
-            ret.append([gate_parameter] * number_of_operands)
-        return zip(*ret)
-
-    @classmethod
     def _get_expanded_measure_args(cls, ast_args: Any, register_manager: RegisterManager) -> zip[tuple[Any, ...]]:
         """Construct a list with a list of bits and a list of qubits, then return a zip of both lists.
         For example: [(Qubit(0), Bit(0)), (Qubit(1), Bit(1))]
+
+        Notice the  list is walked in reverse mode.
+        This is because the AST measure node has a bit first operand and a qubit second operand.
         """
-        # Notice the list is walked in reverse mode
-        # This is because the AST measure node has a bit first operand and a qubit second operand
         expanded_args: list[list[Any]] = []
         for ast_arg in reversed(ast_args):
-            if cls._is_qubit_type(ast_arg):
+            if Parser._is_qubit_type(ast_arg):
                 expanded_args.append(cls._get_qubits(ast_arg, register_manager))
-            elif cls._is_bit_type(ast_arg):
+            elif Parser._is_bit_type(ast_arg):
                 expanded_args.append(cls._get_bits(ast_arg, register_manager))
             else:
-                msg = "argument is neither of qubit nor bit type"
+                msg = "received argument is not a (qu)bit"
                 raise TypeError(msg)
         return zip(*expanded_args)
 
@@ -183,12 +125,29 @@
             expanded_args += [Qubit(qubit_index) for qubit_index in range(register_manager.get_qubit_register_size())]
             return zip(expanded_args)
         for ast_arg in ast_args:
-            if cls._is_qubit_type(ast_arg):
+            if Parser._is_qubit_type(ast_arg):
                 expanded_args += cls._get_qubits(ast_arg, register_manager)
             else:
-                msg = "argument is not of qubit type"
+                msg = "received argument is not a (qu)bit"
                 raise TypeError(msg)
         return zip(expanded_args)
+
+    @classmethod
+    def _get_expanded_gate_args(cls, ast_args: Any, register_manager: RegisterManager) -> zip[tuple[Any, ...]]:
+        """Construct a list with a list of qubits and a list of parameters, then return a zip of both lists.
+        For example: [(Qubit(0), Float(pi)), (Qubit(1), Float(pi))]
+        """
+        number_of_operands = 0
+        for ast_arg in ast_args:
+            if Parser._is_qubit_type(ast_arg):
+                number_of_operands += Parser._size_of(ast_arg)
+        expanded_args: list[list[Any]] = []
+        for ast_arg in ast_args:
+            if Parser._is_qubit_type(ast_arg):
+                expanded_args.append(cls._get_qubits(ast_arg, register_manager))
+            else:
+                expanded_args.append([cls._ast_literal_to_ir_literal(ast_arg)] * number_of_operands)
+        return zip(*expanded_args)
 
     @staticmethod
     def _create_analyzer() -> cqasm.Analyzer:
@@ -200,31 +159,8 @@
         if isinstance(result, list):
             raise OSError("parsing error: " + ", ".join(result))
 
-    def _get_gate_f(self, instruction: cqasm.semantic.GateInstruction) -> Callable[..., Gate]:
-        gate_name = instruction.gate.name
-        if gate_name in ["inv", "pow", "ctrl"]:
-            modified_gate_f = cast(Callable[..., BlochSphereRotation], self._get_gate_f(instruction.gate))
-            if gate_name == "inv":
-                return InverseGateModifier(modified_gate_f)
-            if gate_name == "pow":
-                return PowerGateModifier(instruction.gate.parameter.value, modified_gate_f)
-            if gate_name == "ctrl":
-                return ControlGateModifier(modified_gate_f)
-            msg = "parsing error: unknown unitary instruction"
-            raise OSError(msg)
-        return self.get_gate_f(gate_name)
-
-    def _get_non_gate_f(self, instruction: cqasm.semantic.NonGateInstruction) -> Callable[..., Statement]:
-        if "measure" in instruction.name:
-            return self.get_measure_f(instruction.name)
-        if "reset" in instruction.name:
-            return self.get_reset_f(instruction.name)
-        msg = "parsing error: unknown non-unitary instruction"
-        raise OSError(msg)
-
     def circuit_from_string(self, s: str) -> Circuit:
-        # Analysis result will be either an Abstract Syntax Tree (AST) or a
-        # list of error messages
+        # Analysis result will be either an Abstract Syntax Tree (AST) or a list of error messages
         analyzer = Parser._create_analyzer()
         analysis_result = analyzer.analyze_string(s)
         Parser._check_analysis_result(analysis_result)
@@ -236,22 +172,20 @@
         # Parse statements
         ir = IR()
         for statement in ast.block.statements:
-            if Parser._is_gate_instruction(statement):
-                instruction_generator = self._get_gate_f(statement)
-                expanded_args = Parser._get_expanded_gate_args(statement, register_manager)
-            elif Parser._is_non_gate_instruction(statement):
-                instruction_generator = self._get_non_gate_f(statement)
-                if statement.name == "measure":
-                    expanded_args = Parser._get_expanded_measure_args(statement.operands, register_manager)
-                else:
-                    expanded_args = Parser._get_expanded_reset_args(statement.operands, register_manager)
+            if "measure" in statement.name:
+                generator_f_measure = self.get_measure_f(statement.name)
+                expanded_args = Parser._get_expanded_measure_args(statement.operands, register_manager)
+                for arg_set in expanded_args:
+                    ir.add_measure(generator_f_measure(*arg_set))
+            elif "reset" in statement.name:
+                generator_f_reset = self.get_reset_f(statement.name)
+                expanded_args = Parser._get_expanded_reset_args(statement.operands, register_manager)
+                for arg_set in expanded_args:
+                    ir.add_reset(generator_f_reset(*arg_set))
             else:
-                msg = "parsing error: unknown statement"
-                raise OSError(msg)
+                generator_f_gate = self.get_gate_f(statement.name)
+                expanded_args = Parser._get_expanded_gate_args(statement.operands, register_manager)
+                for arg_set in expanded_args:
+                    ir.add_gate(generator_f_gate(*arg_set))
 
-            # For an SGMQ instruction:
-            # expanded_args will contain a list with the list of qubits for each individual instruction,
-            # while args will contain the list of qubits of an individual instruction
-            for args in expanded_args:
-                ir.add_statement(instruction_generator(*args))
         return Circuit(register_manager, ir)