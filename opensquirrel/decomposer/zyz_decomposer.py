from __future__ import annotations
<<<<<<< HEAD

from collections.abc import Iterable

from opensquirrel.default_gates import Ry, Rz
from opensquirrel.decomposer.aba_decomposer import ABADecomposer
=======

import math

from opensquirrel.common import ATOL
from opensquirrel.decomposer.general_decomposer import Decomposer
from opensquirrel.default_gates import Ry, Rz
from opensquirrel.ir import Axis, AxisLike, BlochSphereRotation, Float, Gate
from opensquirrel.utils.identity_filter import filter_out_identities


def get_zyz_decomposition_angles(alpha: float, axis: AxisLike) -> tuple[float, float, float]:
    """
    Gives the angles used in the Z-Y-Z decomposition of the Bloch sphere rotation
    characterized by a rotation around `axis` of angle `alpha`.

    Parameters:
        alpha: angle of the Bloch sphere rotation.
        axis: AxisLike object of the Bloch sphere rotation.

    Returns:
        A triple (theta1, theta2, theta3) corresponding to the decomposition of the
        arbitrary Bloch sphere rotation into U = Rz(theta3) Ry(theta2) Rz(theta1)

    """
    _, ny, nz = Axis(axis)

    assert -math.pi + ATOL < alpha <= math.pi + ATOL, "Angle needs to be normalized"

    if abs(alpha - math.pi) < ATOL:
        # alpha == pi, math.tan(alpha / 2) is not defined.

        p: float
        if abs(nz) < ATOL:
            theta2 = math.pi
            p = 0
            m = 2 * math.acos(ny)

        else:
            p = math.pi
            theta2 = 2 * math.acos(nz)

            if abs(nz - 1) < ATOL or abs(nz + 1) < ATOL:
                m = p  # This can be anything, but setting m = p means theta3 == 0, which is better for gate count.
            else:
                m = 2 * math.acos(ny / math.sqrt(1 - nz**2))

    else:
        p = 2 * math.atan2(nz * math.sin(alpha / 2), math.cos(alpha / 2))

        acos_argument = math.cos(alpha / 2) * math.sqrt(1 + (nz * math.tan(alpha / 2)) ** 2)

        # This fixes float approximations like 1.0000000000002 which acos doesn't like.
        acos_argument = max(min(acos_argument, 1.0), -1.0)

        theta2 = 2 * math.acos(acos_argument)
        theta2 = math.copysign(theta2, alpha)

        if abs(math.sin(theta2 / 2)) < ATOL:
            m = p  # This can be anything, but setting m = p means theta3 == 0, which is better for gate count.
        else:
            acos_argument = float(ny) * math.sin(alpha / 2) / math.sin(theta2 / 2)

            # This fixes float approximations like 1.0000000000002 which acos doesn't like.
            acos_argument = max(min(acos_argument, 1.0), -1.0)

            m = 2 * math.acos(acos_argument)

    theta1 = (p + m) / 2

    theta3 = p - theta1

    return theta1, theta2, theta3


class ZYZDecomposer(Decomposer):
    def decompose(self, g: Gate) -> list[Gate]:
        if not isinstance(g, BlochSphereRotation):
            # Only decomposer single-qubit gates.
            return [g]

        theta1, theta2, theta3 = ZYZDecomposer().get_decomposition_angles(g.angle, g.axis)

        z1 = Rz(g.qubit, Float(theta1))
        y = Ry(g.qubit, Float(theta2))
        z2 = Rz(g.qubit, Float(theta3))
>>>>>>> 918bc2a8


class ZYZDecomposer(ABADecomposer):
    def __init__(self):
        ABADecomposer.__init__(self, Rz, Ry)

    def get_zyz_decomposition_angles(alpha: float, axis: Iterable[float]) -> tuple[float, float, float]:
        return ABADecomposer.get_decomposition_angles(alpha, axis)<|MERGE_RESOLUTION|>--- conflicted
+++ resolved
@@ -1,11 +1,4 @@
 from __future__ import annotations
-<<<<<<< HEAD
-
-from collections.abc import Iterable
-
-from opensquirrel.default_gates import Ry, Rz
-from opensquirrel.decomposer.aba_decomposer import ABADecomposer
-=======
 
 import math
 
@@ -91,12 +84,13 @@
         z1 = Rz(g.qubit, Float(theta1))
         y = Ry(g.qubit, Float(theta2))
         z2 = Rz(g.qubit, Float(theta3))
->>>>>>> 918bc2a8
 
+        # Note: written like this, the decomposition doesn't preserve the global phase, which is fine
+        # since the global phase is a physically irrelevant artifact of the mathematical
+        # model we use to describe the quantum system.
 
-class ZYZDecomposer(ABADecomposer):
-    def __init__(self):
-        ABADecomposer.__init__(self, Rz, Ry)
+        # Should we want to preserve it, we would need to use a raw BlochSphereRotation, which would then
+        # be an anonymous gate in the resulting decomposed circuit:
+        # z2 = BlochSphereRotation(qubit=g.qubit, angle=theta3, axis=(0, 0, 1), phase = g.phase)
 
-    def get_zyz_decomposition_angles(alpha: float, axis: Iterable[float]) -> tuple[float, float, float]:
-        return ABADecomposer.get_decomposition_angles(alpha, axis)+        return filter_out_identities([z1, y, z2])