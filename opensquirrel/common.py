from __future__ import annotations

import math

import numpy as np
from numpy.typing import NDArray

ATOL = 0.0000001


def normalize_angle(x: float) -> float:
    t = x - 2 * math.pi * (x // (2 * math.pi) + 1)
    if t < -math.pi + ATOL:
        t += 2 * math.pi
    elif t > math.pi:
        t -= 2 * math.pi
    return t


<<<<<<< HEAD
def are_matrices_equivalent_up_to_global_phase(matrix_a: NDArray[np.complex_], matrix_b: NDArray[np.complex_]) -> bool:
    """
    Checks whether two matrices are equivalent up to global phase.
=======
def are_matrices_equivalent_up_to_global_phase(
    matrix_a: NDArray[np.complex128], matrix_b: NDArray[np.complex128]
) -> bool:
    order_magnitude = abs(math.floor(math.log10(ATOL)))
>>>>>>> 6dbb5ded

    Args:
        matrix_a: first matrix.
        matrix_b: second matrix.

    Returns:
        Whether two matrices are equivalent up to both the ATOL and the global phase.
    """
    first_non_zero = next(
        (i, j) for i in range(matrix_a.shape[0]) for j in range(matrix_a.shape[1]) if abs(matrix_a[i, j]) > ATOL
    )

    if abs(matrix_b[first_non_zero]) < ATOL:
        return False

    phase_difference = matrix_a[first_non_zero] / matrix_b[first_non_zero]

    return np.allclose(matrix_a, phase_difference * matrix_b)<|MERGE_RESOLUTION|>--- conflicted
+++ resolved
@@ -17,23 +17,17 @@
     return t
 
 
-<<<<<<< HEAD
-def are_matrices_equivalent_up_to_global_phase(matrix_a: NDArray[np.complex_], matrix_b: NDArray[np.complex_]) -> bool:
-    """
-    Checks whether two matrices are equivalent up to global phase.
-=======
 def are_matrices_equivalent_up_to_global_phase(
     matrix_a: NDArray[np.complex128], matrix_b: NDArray[np.complex128]
 ) -> bool:
-    order_magnitude = abs(math.floor(math.log10(ATOL)))
->>>>>>> 6dbb5ded
+    """ Checks whether two matrices are equivalent up to a global phase.
 
     Args:
         matrix_a: first matrix.
         matrix_b: second matrix.
 
     Returns:
-        Whether two matrices are equivalent up to both the ATOL and the global phase.
+        Whether two matrices are equivalent up to a global phase.
     """
     first_non_zero = next(
         (i, j) for i in range(matrix_a.shape[0]) for j in range(matrix_a.shape[1]) if abs(matrix_a[i, j]) > ATOL
