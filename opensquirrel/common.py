--- conflicted
+++ resolved
@@ -17,18 +17,12 @@
     return t
 
 
-<<<<<<< HEAD
-def are_matrices_equivalent_up_to_global_phase(
-    matrix_a: NDArray[np.complex128], matrix_b: NDArray[np.complex128]
-) -> bool:
-=======
-def are_matrices_equivalent_up_to_global_phase(matrix_a: NDArray[np.complex_], matrix_b: NDArray[np.complex_]) -> bool:
+def are_matrices_equivalent_up_to_global_phase(matrix_a: NDArray[np.complex128], matrix_b: NDArray[np.complex128]) -> bool:
     order_magnitude = abs(math.floor(math.log10(ATOL)))
 
     matrix_a = np.round(matrix_a, order_magnitude)
     matrix_b = np.round(matrix_b, order_magnitude)
 
->>>>>>> 7b839176
     first_non_zero = next(
         (i, j) for i in range(matrix_a.shape[0]) for j in range(matrix_a.shape[1]) if abs(matrix_a[i, j]) > ATOL
     )
