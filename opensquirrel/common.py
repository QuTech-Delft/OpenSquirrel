--- conflicted
+++ resolved
@@ -1,12 +1,7 @@
 from __future__ import annotations
 
-<<<<<<< HEAD
-import math
 from typing import TYPE_CHECKING, SupportsFloat
-=======
 from math import tau
-from typing import SupportsFloat
->>>>>>> 6a5f5fda
 
 import numpy as np
 from numpy.typing import NDArray
@@ -68,17 +63,4 @@
     Returns:
         Whether matrix is an identity matrix up to a global phase.
     """
-    return are_matrices_equivalent_up_to_global_phase(matrix, np.eye(matrix.shape[0], dtype=np.complex128))
-
-
-def repr_round(value: float | Axis | NDArray[np.complex128], decimals: int = REPR_DECIMALS) -> str:
-    """
-    Given a numerical value (of type `float`, `Axis`, or `NDArray[np.complex128]`):
-    - rounds it to `REPR_DECIMALS`,
-    - converts it to string, and
-    - removes the newlines.
-
-    Returns:
-        A single-line string representation of a numerical value.
-    """
-    return f"{np.round(value, decimals)}".replace("\n", "")+    return are_matrices_equivalent_up_to_global_phase(matrix, np.eye(matrix.shape[0], dtype=np.complex128))