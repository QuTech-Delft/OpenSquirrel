--- conflicted
+++ resolved
@@ -6,37 +6,27 @@
 from opensquirrel.utils.matrix_expander import get_matrix
 
 
-<<<<<<< HEAD
-class _CircuitMatrixCalculator(SquirrelIRVisitor):
-    def __init__(self, number_of_qubits: int) -> None:
-        self.number_of_qubits = number_of_qubits
-        self.matrix = np.eye(1 << self.number_of_qubits, dtype=np.complex128)
-
-    def visit_gate(self, gate: Gate) -> None:
-        big_matrix = get_matrix(gate, number_of_qubits=self.number_of_qubits)
-=======
 class _CircuitMatrixCalculator(IRVisitor):
-    def __init__(self, qubit_register_size):
+    def __init__(self, qubit_register_size: int) -> None:
         self.qubit_register_size = qubit_register_size
         self.matrix = np.eye(1 << self.qubit_register_size, dtype=np.complex128)
 
-    def visit_gate(self, gate: Gate):
+    def visit_gate(self, gate: Gate) -> None:
         big_matrix = get_matrix(gate, qubit_register_size=self.qubit_register_size)
->>>>>>> 82498f26
         self.matrix = big_matrix @ self.matrix
 
     def visit_comment(self, comment: Comment) -> None:
         pass
 
 
-<<<<<<< HEAD
-def get_circuit_matrix(squirrel_ir: SquirrelIR) -> NDArray[np.complex128]:
-=======
-def get_circuit_matrix(circuit: Circuit):
+def get_circuit_matrix(circuit: Circuit) -> NDArray[np.complex128]:
     """Compute the (large) unitary matrix corresponding to the circuit.
-    This matrix has 4**n elements, where n is the number of qubits.
-    Result is stored as a numpy array of complex numbers.
->>>>>>> 82498f26
+
+    This matrix has 4**n elements, where n is the number of qubits. Result is stored as a numpy array of complex
+    numbers.
+
+    Returns:
+        Matrix representation of the circuit.
     """
     impl = _CircuitMatrixCalculator(circuit.qubit_register_size)
 
