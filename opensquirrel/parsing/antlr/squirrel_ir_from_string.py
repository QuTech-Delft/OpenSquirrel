import antlr4

from opensquirrel.parsing.antlr.generated import CQasm3Lexer, CQasm3Parser
from opensquirrel.parsing.antlr.qubit_range_checker import QubitRangeChecker
from opensquirrel.parsing.antlr.squirrel_error_handler import SquirrelErrorHandler
from opensquirrel.parsing.antlr.squirrel_ir_creator import SquirrelIRCreator
from opensquirrel.parsing.antlr.type_checker import TypeChecker
from opensquirrel.squirrel_ir import SquirrelIR


def antlr_tree_from_string(s: str):
    input_stream = antlr4.InputStream(s)

    lexer = CQasm3Lexer.CQasm3Lexer(input_stream)

    stream = antlr4.CommonTokenStream(lexer)

    parser = CQasm3Parser.CQasm3Parser(stream)

    parser.removeErrorListeners()
    parser.addErrorListener(SquirrelErrorHandler())

    return parser.prog()


<<<<<<< HEAD
def type_check_antlr_tree(tree, gate_set, gate_aliases, measurement_set, measurement_aliases):
    type_checker = TypeChecker(gate_set, gate_aliases, measurement_set, measurement_aliases)
=======
def type_check_antlr_tree(tree, gate_set: list, gate_aliases: dict):
    type_checker = TypeChecker(gate_set, gate_aliases)
>>>>>>> 236eb1cb
    type_checker.visit(tree)  # FIXME: return error instead of throwing?


def check_qubit_ranges_of_antlr_tree(tree):
    qubit_range_checker = QubitRangeChecker()
    qubit_range_checker.visit(tree)  # FIXME: return error instead of throwing?


<<<<<<< HEAD
def squirrel_ir_from_string(s: str, gate_set, gate_aliases, measurement_set, measurement_aliases):
=======
def squirrel_ir_from_string(s: str, gate_set: list, gate_aliases: dict) -> SquirrelIR:
>>>>>>> 236eb1cb
    """
    ANTLR parsing entrypoint.
    Performs type checking based on provided gate semantics and check that the qubit indices are valid.
    Creates the IR where each gate node is mapped to its semantic function and arguments.

    Args:
        gate_set: The set of supported gate semantics.
        gate_aliases: Dictionary mapping extra gate names to their semantic.
        measurement_set: The set of supported measurement semantics.
        measurement_aliases: Dictionary mapping extra measurement names to their semantic.

    Returns:
        A corresponding SquirrelIR object. Throws in case of parsing error.
    """
    tree = antlr_tree_from_string(s)

    type_check_antlr_tree(
        tree,
        gate_set=gate_set,
        gate_aliases=gate_aliases,
        measurement_set=measurement_set,
        measurement_aliases=measurement_aliases,
    )

    check_qubit_ranges_of_antlr_tree(tree)

    squirrel_ir_creator = SquirrelIRCreator(
        gate_set=gate_set,
        gate_aliases=gate_aliases,
        measurement_set=measurement_set,
        measurement_aliases=measurement_aliases,
    )

    return squirrel_ir_creator.visit(tree)<|MERGE_RESOLUTION|>--- conflicted
+++ resolved
@@ -23,13 +23,8 @@
     return parser.prog()
 
 
-<<<<<<< HEAD
 def type_check_antlr_tree(tree, gate_set, gate_aliases, measurement_set, measurement_aliases):
     type_checker = TypeChecker(gate_set, gate_aliases, measurement_set, measurement_aliases)
-=======
-def type_check_antlr_tree(tree, gate_set: list, gate_aliases: dict):
-    type_checker = TypeChecker(gate_set, gate_aliases)
->>>>>>> 236eb1cb
     type_checker.visit(tree)  # FIXME: return error instead of throwing?
 
 
@@ -38,11 +33,7 @@
     qubit_range_checker.visit(tree)  # FIXME: return error instead of throwing?
 
 
-<<<<<<< HEAD
 def squirrel_ir_from_string(s: str, gate_set, gate_aliases, measurement_set, measurement_aliases):
-=======
-def squirrel_ir_from_string(s: str, gate_set: list, gate_aliases: dict) -> SquirrelIR:
->>>>>>> 236eb1cb
     """
     ANTLR parsing entrypoint.
     Performs type checking based on provided gate semantics and check that the qubit indices are valid.
