--- conflicted
+++ resolved
@@ -3,9 +3,6 @@
 from opensquirrel.circuit import Circuit
 from opensquirrel.common import ATOL
 from opensquirrel.default_gates import X, Z
-<<<<<<< HEAD
-from opensquirrel.squirrel_ir import BlochSphereRotation, ControlledGate, MatrixGate, Qubit, SquirrelIRVisitor
-=======
 from opensquirrel.squirrel_ir import (
     BlochSphereRotation,
     ControlledGate,
@@ -15,7 +12,6 @@
     SquirrelIR,
     SquirrelIRVisitor,
 )
->>>>>>> f95a9504
 
 try:
     import quantify_scheduler
