--- conflicted
+++ resolved
@@ -3,16 +3,19 @@
 import math
 from typing import TYPE_CHECKING, Any
 
+from opensquirrel.circuit import Circuit
 from opensquirrel.common import ATOL
 from opensquirrel.default_gates import X, Z
 from opensquirrel.exceptions import ExporterError, UnsupportedGateError
-<<<<<<< HEAD
-from opensquirrel.ir import (BlochSphereRotation, ControlledGate, IRVisitor,
-                             MatrixGate, Measure, Qubit)
-from opensquirrel.register_manager import RegisterManager
-=======
-from opensquirrel.ir import BlochSphereRotation, ControlledGate, IRVisitor, MatrixGate, Measure, Qubit, Reset
->>>>>>> 63d0a594
+from opensquirrel.ir import (
+    BlochSphereRotation,
+    ControlledGate,
+    IRVisitor,
+    MatrixGate,
+    Measure,
+    Qubit,
+    Reset,
+)
 
 try:
     import quantify_scheduler
@@ -22,6 +25,7 @@
 
 if TYPE_CHECKING:
     from opensquirrel.circuit import Circuit
+    from opensquirrel.register_manager import RegisterManager
 
 
 # Radian to degree conversion outcome precision
@@ -29,12 +33,10 @@
 
 
 class _ScheduleCreator(IRVisitor):
-
     def _get_qubit_string(self, q: Qubit) -> str:
         return f"{self.qubit_register_name}[{q.index}]"
 
-<<<<<<< HEAD
-    def __init__(self, register_manager: RegisterManager):
+    def __init__(self, register_manager: RegisterManager) -> None:
         self.register_manager = register_manager
         self.qubit_register_size = register_manager.get_qubit_register_size()
         self.qubit_register_name = register_manager.get_qubit_register_name()
@@ -43,27 +45,6 @@
         self.bit_string_mapping = [(None, None)] * self.bit_register_size
         self.schedule = quantify_scheduler.Schedule("Exported OpenSquirrel circuit")
 
-    def visit_measure(self, g: Measure) -> None:
-        qubit_index = g.qubit.index
-        acq_index = self.acq_index_record[qubit_index]
-        self.bit_string_mapping[g.bit.index] = (acq_index, qubit_index)
-        self.schedule.add(
-            quantify_scheduler_gates.Measure(
-                self._get_qubit_string(g.qubit),
-                acq_channel=qubit_index,
-                acq_index=acq_index,
-                acq_protocol="ThresholdedAcquisition",
-            )
-        )
-        self.acq_index_record[qubit_index] += 1
-        return
-
-=======
-    def __init__(self, qubit_register_name: str) -> None:
-        self.qubit_register_name = qubit_register_name
-        self.schedule = quantify_scheduler.Schedule("Exported OpenSquirrel circuit")
-
->>>>>>> 63d0a594
     def visit_bloch_sphere_rotation(self, g: BlochSphereRotation) -> None:
         # Note that when adding a rotation gate to the Quantify-scheduler Schedule,
         # there exists an ambiguity with how Quantify-scheduler will store an angle of 180 degrees.
@@ -72,14 +53,25 @@
         if abs(g.axis[2]) < ATOL:
             # Rxy rotation.
             theta = round(math.degrees(g.angle), FIXED_POINT_DEG_PRECISION)
-            phi: float = round(math.degrees(math.atan2(g.axis[1], g.axis[0])), FIXED_POINT_DEG_PRECISION)
-            self.schedule.add(quantify_scheduler_gates.Rxy(theta=theta, phi=phi, qubit=self._get_qubit_string(g.qubit)))
+            phi: float = round(
+                math.degrees(math.atan2(g.axis[1], g.axis[0])),
+                FIXED_POINT_DEG_PRECISION,
+            )
+            self.schedule.add(
+                quantify_scheduler_gates.Rxy(
+                    theta=theta, phi=phi, qubit=self._get_qubit_string(g.qubit)
+                )
+            )
             return
 
         if abs(g.axis[0]) < ATOL and abs(g.axis[1]) < ATOL:
             # Rz rotation.
             theta = round(math.degrees(g.angle), FIXED_POINT_DEG_PRECISION)
-            self.schedule.add(quantify_scheduler_gates.Rz(theta=theta, qubit=self._get_qubit_string(g.qubit)))
+            self.schedule.add(
+                quantify_scheduler_gates.Rz(
+                    theta=theta, qubit=self._get_qubit_string(g.qubit)
+                )
+            )
             return
 
         raise UnsupportedGateError(g)
@@ -112,17 +104,24 @@
         raise UnsupportedGateError(g)
 
     def visit_measure(self, g: Measure) -> None:
+        qubit_index = g.qubit.index
+        acq_index = self.acq_index_record[qubit_index]
+        self.bit_string_mapping[g.bit.index] = (acq_index, qubit_index)
         self.schedule.add(
             quantify_scheduler_gates.Measure(
                 self._get_qubit_string(g.qubit),
-                acq_channel=g.qubit.index,
-                acq_index=g.qubit.index,
+                acq_channel=qubit_index,
+                acq_index=acq_index,
                 acq_protocol="ThresholdedAcquisition",
-            ),
+            )
         )
+        self.acq_index_record[qubit_index] += 1
+        return
 
     def visit_reset(self, g: Reset) -> Any:
-        self.schedule.add(quantify_scheduler_gates.Reset(qubit=self._get_qubit_string(g.qubit)))
+        self.schedule.add(
+            quantify_scheduler_gates.Reset(qubit=self._get_qubit_string(g.qubit))
+        )
 
 
 def export(circuit: Circuit) -> quantify_scheduler.Schedule:
@@ -145,12 +144,6 @@
         msg = (
             f"cannot export circuit: {e}. "
             "Decompose all gates to the Quantify-scheduler gate set first (rxy, rz, cnot, cz)"
-<<<<<<< HEAD
-        ) from e
-
-    return schedule_creator.schedule, schedule_creator.bit_string_mapping
-=======
         )
         raise ExporterError(msg) from e
-    return schedule_creator.schedule
->>>>>>> 63d0a594
+    return schedule_creator.schedule, schedule_creator.bit_string_mapping