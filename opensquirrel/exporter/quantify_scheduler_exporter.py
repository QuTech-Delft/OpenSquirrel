--- conflicted
+++ resolved
@@ -6,10 +6,6 @@
 from opensquirrel.common import ATOL
 from opensquirrel.default_gates import X, Z
 from opensquirrel.exceptions import ExporterError, UnsupportedGateError
-<<<<<<< HEAD
-from opensquirrel.ir import (BlochSphereRotation, ControlledGate, IRVisitor,
-                             MatrixGate, Measure, Qubit)
-=======
 from opensquirrel.ir import (
     BlochSphereRotation,
     ControlledGate,
@@ -18,7 +14,6 @@
     Measure,
     Qubit,
 )
->>>>>>> dc2d9570
 
 try:
     import quantify_scheduler
