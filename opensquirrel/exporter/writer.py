--- conflicted
+++ resolved
@@ -5,24 +5,15 @@
 class _WriterImpl(IRVisitor):
     number_of_significant_digits = 8
 
-<<<<<<< HEAD
-    def __init__(self, number_of_qubits: int, qubit_register_name: str) -> None:
-        self.qubit_register_name = qubit_register_name
-        self.output = f"""version 3.0\n\nqubit[{number_of_qubits}] {qubit_register_name}\n\n"""
-
-    def visit_qubit(self, qubit: Qubit) -> str:
-        return f"{self.qubit_register_name}[{qubit.index}]"
-=======
-    def __init__(self, register_manager):
+    def __init__(self, register_manager) -> None:
         self.register_manager = register_manager
         qubit_register_size = self.register_manager.qubit_register_size
         qubit_register_name = self.register_manager.qubit_register_name
         self.output = f"""version 3.0\n\nqubit[{qubit_register_size}] {qubit_register_name}\n\n"""
 
-    def visit_qubit(self, qubit: Qubit):
+    def visit_qubit(self, qubit: Qubit) -> str:
         qubit_register_name = self.register_manager.qubit_register_name
         return f"{qubit_register_name}[{qubit.index}]"
->>>>>>> 82498f26
 
     def visit_int(self, i: Int) -> str:
         return f"{i.value}"
@@ -33,12 +24,8 @@
     def visit_measure(self, measure: Measure) -> None:
         self.output += f"{measure.name} {measure.arguments[0].accept(self)}\n"
 
-<<<<<<< HEAD
     def visit_gate(self, gate: Gate) -> None:
-=======
-    def visit_gate(self, gate: Gate):
         gate_name = gate.name
->>>>>>> 82498f26
         if gate.is_anonymous:
             self.output += f"{gate_name}\n"
             return
@@ -52,13 +39,8 @@
         self.output += f"\n/* {comment.str} */\n\n"
 
 
-<<<<<<< HEAD
-def squirrel_ir_to_string(squirrel_ir: SquirrelIR) -> str:
-    writer_impl = _WriterImpl(squirrel_ir.number_of_qubits, squirrel_ir.qubit_register_name)
-=======
-def circuit_to_string(circuit: Circuit):
+def circuit_to_string(circuit: Circuit) -> str:
     writer_impl = _WriterImpl(circuit.register_manager)
->>>>>>> 82498f26
 
     circuit.ir.accept(writer_impl)
 
