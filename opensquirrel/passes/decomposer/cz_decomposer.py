from __future__ import annotations

from math import pi
from typing import TYPE_CHECKING

from opensquirrel import CZ, Rx, Ry, Rz, Z
from opensquirrel.common import ATOL
<<<<<<< HEAD
from opensquirrel.ir.semantics import ControlledGate
from opensquirrel.ir.single_qubit_gate import SingleQubitGate
=======
from opensquirrel.ir.semantics import BlochSphereRotation, ControlledGate
from opensquirrel.ir.semantics.bsr import compose_bloch_sphere_rotations
>>>>>>> cb610420
from opensquirrel.passes.decomposer import XYXDecomposer
from opensquirrel.passes.decomposer.general_decomposer import Decomposer
from opensquirrel.utils.identity_filter import filter_out_identities

if TYPE_CHECKING:
    from opensquirrel.ir import Gate


class CZDecomposer(Decomposer):
    """
    Decomposes 2-qubit controlled unitary gates to CZ + Rx/Ry.
    Applying single-qubit gate fusion after this pass might be beneficial.

    Source of the math: https://threeplusone.com/pubs/on_gates.pdf, chapter 7.5 "ABC decomposition"
    """

    def decompose(self, g: Gate) -> list[Gate]:
        if not isinstance(g, ControlledGate):
            # Do nothing:
            # - BlochSphereRotation's are only single-qubit,
            # - decomposing MatrixGate is currently not supported.
            return [g]

        if not isinstance(g.target_gate, SingleQubitGate):
            # Do nothing.
            # ControlledGate's with 2+ control qubits are ignored.
            return [g]

        target_qubit = g.target_gate.qubit

        # Perform XYX decomposition on the target gate.
        # This gives us an ABC decomposition (U = exp(i phase) * AZBZC, ABC = I) of the target gate.
        # See https://threeplusone.com/pubs/on_gates.pdf

        # Try special case first, see https://arxiv.org/pdf/quant-ph/9503016.pdf lemma 5.5
        # Note that here V = Rx(a) * Ry(th) * Rx(a) * Z to create V = AZBZ, with AB = I
<<<<<<< HEAD
        controlled_rotation_times_z = general_merger.compose_single_qubit_gates(g.target_gate, Z(target_qubit))
=======
        controlled_rotation_times_z = compose_bloch_sphere_rotations(g.target_gate, Z(target_qubit))
>>>>>>> cb610420
        theta0_with_z, theta1_with_z, theta2_with_z = XYXDecomposer().get_decomposition_angles(
            controlled_rotation_times_z.bsr.axis,
            controlled_rotation_times_z.bsr.angle,
        )
        if abs((theta0_with_z - theta2_with_z) % (2 * pi)) < ATOL:
            # The decomposition can use a single CZ according to the lemma.
            A = [Ry(target_qubit, theta1_with_z / 2), Rx(target_qubit, theta2_with_z)]  # noqa: N806
            B = [Rx(target_qubit, -theta2_with_z), Ry(target_qubit, -theta1_with_z / 2)]  # noqa: N806
            return filter_out_identities(
                [
                    *B,
                    CZ(g.control_qubit, target_qubit),
                    *A,
                    Rz(g.control_qubit, g.target_gate.bsr.phase - pi / 2),
                ],
            )

        theta0, theta1, theta2 = XYXDecomposer().get_decomposition_angles(
            g.target_gate.bsr.axis, g.target_gate.bsr.angle
        )

        A = [Ry(target_qubit, theta1 / 2), Rx(target_qubit, theta2)]  # noqa: N806
        B = [Rx(target_qubit, -(theta0 + theta2) / 2), Ry(target_qubit, -theta1 / 2)]  # noqa: N806
        C = [Rx(target_qubit, (theta0 - theta2) / 2)]  # noqa: N806

        return filter_out_identities(
            [
                *C,
                CZ(g.control_qubit, target_qubit),
                *B,
                CZ(g.control_qubit, target_qubit),
                *A,
                Rz(g.control_qubit, g.target_gate.bsr.phase),
            ],
        )<|MERGE_RESOLUTION|>--- conflicted
+++ resolved
@@ -5,13 +5,8 @@
 
 from opensquirrel import CZ, Rx, Ry, Rz, Z
 from opensquirrel.common import ATOL
-<<<<<<< HEAD
 from opensquirrel.ir.semantics import ControlledGate
 from opensquirrel.ir.single_qubit_gate import SingleQubitGate
-=======
-from opensquirrel.ir.semantics import BlochSphereRotation, ControlledGate
-from opensquirrel.ir.semantics.bsr import compose_bloch_sphere_rotations
->>>>>>> cb610420
 from opensquirrel.passes.decomposer import XYXDecomposer
 from opensquirrel.passes.decomposer.general_decomposer import Decomposer
 from opensquirrel.utils.identity_filter import filter_out_identities
@@ -48,11 +43,7 @@
 
         # Try special case first, see https://arxiv.org/pdf/quant-ph/9503016.pdf lemma 5.5
         # Note that here V = Rx(a) * Ry(th) * Rx(a) * Z to create V = AZBZ, with AB = I
-<<<<<<< HEAD
-        controlled_rotation_times_z = general_merger.compose_single_qubit_gates(g.target_gate, Z(target_qubit))
-=======
-        controlled_rotation_times_z = compose_bloch_sphere_rotations(g.target_gate, Z(target_qubit))
->>>>>>> cb610420
+        controlled_rotation_times_z = g.target_gate * Z(target_qubit)
         theta0_with_z, theta1_with_z, theta2_with_z = XYXDecomposer().get_decomposition_angles(
             controlled_rotation_times_z.bsr.axis,
             controlled_rotation_times_z.bsr.angle,
