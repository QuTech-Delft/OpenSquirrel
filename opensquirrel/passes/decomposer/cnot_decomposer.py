from __future__ import annotations

from math import pi
from typing import TYPE_CHECKING

from opensquirrel import CNOT, Ry, Rz, X
from opensquirrel.common import ATOL
<<<<<<< HEAD
from opensquirrel.ir.semantics import ControlledGate
from opensquirrel.ir.single_qubit_gate import SingleQubitGate
=======
from opensquirrel.ir.semantics import BlochSphereRotation, ControlledGate
from opensquirrel.ir.semantics.bsr import compose_bloch_sphere_rotations
>>>>>>> cb610420
from opensquirrel.passes.decomposer import ZYZDecomposer
from opensquirrel.passes.decomposer.general_decomposer import Decomposer
from opensquirrel.utils.identity_filter import filter_out_identities

if TYPE_CHECKING:
    from opensquirrel.ir import Gate


class CNOTDecomposer(Decomposer):
    """
    Decomposes 2-qubit controlled unitary gates to CNOT + Rz/Ry.
    Applying single-qubit gate fusion after this pass might be beneficial.

    Source of the math: https://threeplusone.com/pubs/on_gates.pdf, chapter 7.5 "ABC decomposition"
    """

    def decompose(self, g: Gate) -> list[Gate]:
        if not isinstance(g, ControlledGate):
            # Do nothing:
            # - BlochSphereRotation's are only single-qubit,
            # - decomposing MatrixGate is currently not supported.
            return [g]

        if not isinstance(g.target_gate, SingleQubitGate):
            # Do nothing.
            # ControlledGate's with 2+ control qubits are ignored.
            return [g]

        target_qubit = g.target_gate.qubit

        # Perform ZYZ decomposition on the target gate.
        # This gives us an ABC decomposition (U = AXBXC, ABC = I) of the target gate.
        # See https://threeplusone.com/pubs/on_gates.pdf

        # Try special case first, see https://arxiv.org/pdf/quant-ph/9503016.pdf lemma 5.5
<<<<<<< HEAD
        controlled_rotation_times_x = general_merger.compose_single_qubit_gates(g.target_gate, X(target_qubit))
=======
        controlled_rotation_times_x = compose_bloch_sphere_rotations(g.target_gate, X(target_qubit))
>>>>>>> cb610420
        theta0_with_x, theta1_with_x, theta2_with_x = ZYZDecomposer().get_decomposition_angles(
            controlled_rotation_times_x.bsr.axis,
            controlled_rotation_times_x.bsr.angle,
        )
        if abs((theta0_with_x - theta2_with_x) % (2 * pi)) < ATOL:
            # The decomposition can use a single CNOT according to the lemma.
            A = [Ry(target_qubit, -theta1_with_x / 2), Rz(target_qubit, -theta2_with_x)]  # noqa: N806
            B = [Rz(target_qubit, theta2_with_x), Ry(target_qubit, theta1_with_x / 2)]  # noqa: N806
            return filter_out_identities(
                [
                    *B,
                    CNOT(g.control_qubit, target_qubit),
                    *A,
                    Rz(g.control_qubit, g.target_gate.bsr.phase - pi / 2),
                ],
            )

        theta0, theta1, theta2 = ZYZDecomposer().get_decomposition_angles(
            g.target_gate.bsr.axis, g.target_gate.bsr.angle
        )

        A = [Ry(target_qubit, theta1 / 2), Rz(target_qubit, theta2)]  # noqa: N806
        B = [Rz(target_qubit, -(theta0 + theta2) / 2), Ry(target_qubit, -theta1 / 2)]  # noqa: N806
        C = [Rz(target_qubit, (theta0 - theta2) / 2)]  # noqa: N806

        return filter_out_identities(
            [
                *C,
                CNOT(g.control_qubit, target_qubit),
                *B,
                CNOT(g.control_qubit, target_qubit),
                *A,
                Rz(g.control_qubit, g.target_gate.bsr.phase),
            ],
        )<|MERGE_RESOLUTION|>--- conflicted
+++ resolved
@@ -5,13 +5,8 @@
 
 from opensquirrel import CNOT, Ry, Rz, X
 from opensquirrel.common import ATOL
-<<<<<<< HEAD
 from opensquirrel.ir.semantics import ControlledGate
 from opensquirrel.ir.single_qubit_gate import SingleQubitGate
-=======
-from opensquirrel.ir.semantics import BlochSphereRotation, ControlledGate
-from opensquirrel.ir.semantics.bsr import compose_bloch_sphere_rotations
->>>>>>> cb610420
 from opensquirrel.passes.decomposer import ZYZDecomposer
 from opensquirrel.passes.decomposer.general_decomposer import Decomposer
 from opensquirrel.utils.identity_filter import filter_out_identities
@@ -47,11 +42,7 @@
         # See https://threeplusone.com/pubs/on_gates.pdf
 
         # Try special case first, see https://arxiv.org/pdf/quant-ph/9503016.pdf lemma 5.5
-<<<<<<< HEAD
-        controlled_rotation_times_x = general_merger.compose_single_qubit_gates(g.target_gate, X(target_qubit))
-=======
-        controlled_rotation_times_x = compose_bloch_sphere_rotations(g.target_gate, X(target_qubit))
->>>>>>> cb610420
+        controlled_rotation_times_x = g.target_gate * X(target_qubit)
         theta0_with_x, theta1_with_x, theta2_with_x = ZYZDecomposer().get_decomposition_angles(
             controlled_rotation_times_x.bsr.axis,
             controlled_rotation_times_x.bsr.angle,
