from __future__ import annotations

from abc import ABC, abstractmethod
from math import cos, floor, isclose, log10, sin
from typing import cast

import numpy as np

from opensquirrel import I
from opensquirrel.common import ATOL
<<<<<<< HEAD
from opensquirrel.ir import IR, Barrier, BlochSphereRotation, I, Instruction, Statement
from opensquirrel.utils import flatten_list
=======
from opensquirrel.default_instructions import default_bloch_sphere_rotation_set
from opensquirrel.ir import IR, Barrier, BlochSphereRotation, Float, Instruction, Statement
from opensquirrel.utils import acos, flatten_list
>>>>>>> ec18b81a


def compose_bloch_sphere_rotations(bsr_a: BlochSphereRotation, bsr_b: BlochSphereRotation) -> BlochSphereRotation:
    """Computes the Bloch sphere rotation resulting from the composition of two Bloch sphere rotations.
    The first rotation (A) is applied and then the second (B):

    As separate gates:
        A q
        B q

    A linear operations:
        (B * A) q

    If the final Bloch sphere rotation is anonymous, we try to match it to a default gate.

    Uses Rodrigues' rotation formula (see https://en.wikipedia.org/wiki/Rodrigues%27_rotation_formula).
    """
    if bsr_a.qubit != bsr_b.qubit:
        msg = "cannot merge two Bloch sphere rotations on different qubits"
        raise ValueError(msg)

    acos_argument = cos(bsr_a.angle / 2) * cos(bsr_b.angle / 2) - sin(bsr_a.angle / 2) * sin(bsr_b.angle / 2) * np.dot(
        bsr_a.axis, bsr_b.axis
    )
    combined_angle = 2 * acos(acos_argument)

    if abs(sin(combined_angle / 2)) < ATOL:
<<<<<<< HEAD
        return I(a.qubit)
=======
        return I(bsr_a.qubit)
>>>>>>> ec18b81a

    order_of_magnitude = abs(floor(log10(ATOL)))
    combined_axis = np.round(
        (
            1
            / sin(combined_angle / 2)
            * (
                sin(bsr_a.angle / 2) * cos(bsr_b.angle / 2) * bsr_a.axis.value
                + cos(bsr_a.angle / 2) * sin(bsr_b.angle / 2) * bsr_b.axis.value
                + sin(bsr_a.angle / 2) * sin(bsr_b.angle / 2) * np.cross(bsr_b.axis, bsr_a.axis)
            )
        ),
        order_of_magnitude,
    )

<<<<<<< HEAD
    combined_phase = np.round(a.phase + b.phase, order_of_magnitude)

    return BlochSphereRotation.try_match_replace_with_default(
        BlochSphereRotation(
            qubit=a.qubit,
            axis=combined_axis,
            angle=combined_angle,
            phase=combined_phase,
        )
    )


=======
    combined_phase = np.round(bsr_a.phase + bsr_b.phase, order_of_magnitude)

    if bsr_a.is_identity():
        generator = bsr_b.generator
        arguments = bsr_b.arguments
    elif bsr_b.is_identity():
        generator = bsr_a.generator
        arguments = bsr_a.arguments
    elif bsr_a.generator == bsr_b.generator:
        generator = bsr_a.generator
        arguments = (bsr_a.qubit,)
        if bsr_a.arguments is not None and len(bsr_a.arguments) == 2 and isinstance(bsr_a.arguments[1], Float):
            arguments += (Float(combined_angle),)
    else:
        generator = None
        arguments = None

    return try_name_anonymous_bloch(
        BlochSphereRotation(
            qubit=bsr_a.qubit,
            axis=combined_axis,
            angle=combined_angle,
            phase=combined_phase,
            generator=generator,  # type: ignore[arg-type]
            arguments=arguments,
        )
    )


def try_name_anonymous_bloch(bsr: BlochSphereRotation) -> BlochSphereRotation:
    """Try converting a given BlochSphereRotation to a default BlochSphereRotation.
     It does that by checking if the input BlochSphereRotation is close to a default BlochSphereRotation.

    Returns:
         A default BlockSphereRotation if this BlochSphereRotation is close to it,
         or the input BlochSphereRotation otherwise.
    """
    if not bsr.is_anonymous:
        return bsr
    for default_bsr_callable in default_bloch_sphere_rotation_set.values():
        try:
            default_bsr = default_bsr_callable(*bsr.get_qubit_operands())
            if (
                np.allclose(default_bsr.axis, bsr.axis, atol=ATOL)
                and isclose(default_bsr.angle, bsr.angle, rel_tol=ATOL)
                and isclose(default_bsr.phase, bsr.phase, rel_tol=ATOL)
            ):
                return default_bsr
        except TypeError:  # noqa: PERF203
            pass
    return bsr


>>>>>>> ec18b81a
def can_move_statement_before_barrier(instruction: Instruction, barriers: list[Instruction]) -> bool:
    """Checks whether an instruction can be moved before a group of 'linked' barriers.
    Returns True if none of the qubits used by the instruction are part of any barrier, False otherwise.
    """
    instruction_qubit_operands = instruction.get_qubit_operands()
    barriers_group_qubit_operands = set(flatten_list([barrier.get_qubit_operands() for barrier in barriers]))
    return not any(qubit in barriers_group_qubit_operands for qubit in instruction_qubit_operands)


def can_move_before(statement: Statement, statement_group: list[Statement]) -> bool:
    """Checks whether a statement can be moved before a group of statements, following the logic below:
    - A barrier cannot be moved up.
    - A (non-barrier) statement cannot be moved before another (non-barrier) statement.
    - A (non-barrier) statement may be moved before a group of 'linked' barriers.
    """
    if isinstance(statement, Barrier):
        return False
    first_statement_from_group = statement_group[0]
    if not isinstance(first_statement_from_group, Barrier):
        return False
    instruction = cast("Instruction", statement)
    return can_move_statement_before_barrier(instruction, cast("list[Instruction]", statement_group))


def group_linked_barriers(statements: list[Statement]) -> list[list[Statement]]:
    """Receives a list of statements.
    Returns a list of lists of statements, where each list of statements is
    either a single instruction, or a list of 'linked' barriers (consecutive barriers that cannot be split).
    """
    ret: list[list[Statement]] = []
    index = -1
    adding_linked_barriers_to_group = False
    for statement in statements:
        if not (adding_linked_barriers_to_group and isinstance(statement, Barrier)):
            index += 1
            ret.append([statement])
        else:
            ret[-1].append(statement)
        adding_linked_barriers_to_group = isinstance(statement, Barrier)
    return ret


def rearrange_barriers(ir: IR) -> None:
    """Receives an IR.
    Builds an enumerated list of lists of statements, where each list of statements is
    either a single instruction, or a list of 'linked' barriers (consecutive barriers that cannot be split).
    Then sorts that enumerated list of lists so that instructions can be moved before groups of barriers.
    And updates the input IR with the flattened list of sorted statements.
    """
    statements_groups = group_linked_barriers(ir.statements)
    for i, statement_group in enumerate(statements_groups):
        statement = statement_group[0]
        if not isinstance(statement, Barrier):
            assert len(statement_group) == 1
            previous_statement_groups = reversed(list(enumerate(statements_groups[:i])))
            for j, previous_statement_group in previous_statement_groups:
                if not can_move_before(statement, previous_statement_group):
                    statements_groups.insert(j + 1, [statement])
                    del statements_groups[i + 1]
                    break
    ir.statements = flatten_list(statements_groups)


class Merger(ABC):
    @abstractmethod
    def merge(self, ir: IR, qubit_register_size: int) -> None:
        raise NotImplementedError<|MERGE_RESOLUTION|>--- conflicted
+++ resolved
@@ -8,14 +8,8 @@
 
 from opensquirrel import I
 from opensquirrel.common import ATOL
-<<<<<<< HEAD
-from opensquirrel.ir import IR, Barrier, BlochSphereRotation, I, Instruction, Statement
-from opensquirrel.utils import flatten_list
-=======
-from opensquirrel.default_instructions import default_bloch_sphere_rotation_set
-from opensquirrel.ir import IR, Barrier, BlochSphereRotation, Float, Instruction, Statement
+from opensquirrel.ir import IR, Barrier, BlochSphereRotation, Instruction, Statement
 from opensquirrel.utils import acos, flatten_list
->>>>>>> ec18b81a
 
 
 def compose_bloch_sphere_rotations(bsr_a: BlochSphereRotation, bsr_b: BlochSphereRotation) -> BlochSphereRotation:
@@ -43,11 +37,7 @@
     combined_angle = 2 * acos(acos_argument)
 
     if abs(sin(combined_angle / 2)) < ATOL:
-<<<<<<< HEAD
-        return I(a.qubit)
-=======
         return I(bsr_a.qubit)
->>>>>>> ec18b81a
 
     order_of_magnitude = abs(floor(log10(ATOL)))
     combined_axis = np.round(
@@ -63,8 +53,7 @@
         order_of_magnitude,
     )
 
-<<<<<<< HEAD
-    combined_phase = np.round(a.phase + b.phase, order_of_magnitude)
+    combined_phase = np.round(bsr_a.phase + bsr_b.phase, order_of_magnitude)
 
     return BlochSphereRotation.try_match_replace_with_default(
         BlochSphereRotation(
@@ -76,61 +65,6 @@
     )
 
 
-=======
-    combined_phase = np.round(bsr_a.phase + bsr_b.phase, order_of_magnitude)
-
-    if bsr_a.is_identity():
-        generator = bsr_b.generator
-        arguments = bsr_b.arguments
-    elif bsr_b.is_identity():
-        generator = bsr_a.generator
-        arguments = bsr_a.arguments
-    elif bsr_a.generator == bsr_b.generator:
-        generator = bsr_a.generator
-        arguments = (bsr_a.qubit,)
-        if bsr_a.arguments is not None and len(bsr_a.arguments) == 2 and isinstance(bsr_a.arguments[1], Float):
-            arguments += (Float(combined_angle),)
-    else:
-        generator = None
-        arguments = None
-
-    return try_name_anonymous_bloch(
-        BlochSphereRotation(
-            qubit=bsr_a.qubit,
-            axis=combined_axis,
-            angle=combined_angle,
-            phase=combined_phase,
-            generator=generator,  # type: ignore[arg-type]
-            arguments=arguments,
-        )
-    )
-
-
-def try_name_anonymous_bloch(bsr: BlochSphereRotation) -> BlochSphereRotation:
-    """Try converting a given BlochSphereRotation to a default BlochSphereRotation.
-     It does that by checking if the input BlochSphereRotation is close to a default BlochSphereRotation.
-
-    Returns:
-         A default BlockSphereRotation if this BlochSphereRotation is close to it,
-         or the input BlochSphereRotation otherwise.
-    """
-    if not bsr.is_anonymous:
-        return bsr
-    for default_bsr_callable in default_bloch_sphere_rotation_set.values():
-        try:
-            default_bsr = default_bsr_callable(*bsr.get_qubit_operands())
-            if (
-                np.allclose(default_bsr.axis, bsr.axis, atol=ATOL)
-                and isclose(default_bsr.angle, bsr.angle, rel_tol=ATOL)
-                and isclose(default_bsr.phase, bsr.phase, rel_tol=ATOL)
-            ):
-                return default_bsr
-        except TypeError:  # noqa: PERF203
-            pass
-    return bsr
-
-
->>>>>>> ec18b81a
 def can_move_statement_before_barrier(instruction: Instruction, barriers: list[Instruction]) -> bool:
     """Checks whether an instruction can be moved before a group of 'linked' barriers.
     Returns True if none of the qubits used by the instruction are part of any barrier, False otherwise.
