--- conflicted
+++ resolved
@@ -23,15 +23,6 @@
     x1, y1 = divmod(q0_index, num_columns)
     x2, y2 = divmod(q1_index, num_columns)
 
-<<<<<<< HEAD
-    if distance_metric == DistanceMetric.MANHATTAN:
-        return abs(x1 - x2) + abs(y1 - y2)
-    if distance_metric == DistanceMetric.EUCLIDEAN:
-        return float(((x1 - x2) ** 2 + (y1 - y2) ** 2) ** 0.5)
-    if distance_metric == DistanceMetric.CHEBYSHEV:
-        return max(abs(x1 - x2), abs(y1 - y2))
-    return None
-=======
     match distance_metric:
         case DistanceMetric.MANHATTAN:
             return abs(x1 - x2) + abs(y1 - y2)
@@ -44,5 +35,4 @@
 
         case _:
             msg = "Invalid distance metric. Choose Manhattan, Euclidean, or Chebyshev."
-            raise ValueError(msg)
->>>>>>> ae10f840
+            raise ValueError(msg)