--- conflicted
+++ resolved
@@ -7,47 +7,30 @@
 from opensquirrel.circuit import Circuit
 from opensquirrel.common import ATOL
 from opensquirrel.exceptions import ExporterError, UnsupportedGateError
+from opensquirrel import Init, Wait, Barrier
 from opensquirrel.ir import (
-<<<<<<< HEAD
     CNOT,
     CR,
     CZ,
     SWAP,
-    Barrier,
-=======
-    IRVisitor,
-    Measure,
-    Reset,
-)
-from opensquirrel.ir.semantics import (
->>>>>>> c3d8dc13
     BlochSphereRotation,
     BsrAngleParam,
     BsrFullParams,
     BsrNoParams,
     ControlledGate,
-<<<<<<< HEAD
     CRk,
     Gate,
-    Init,
     IRVisitor,
     MatrixGate,
     Measure,
     NonUnitary,
     Reset,
-    Wait,
-=======
-    MatrixGate,
->>>>>>> c3d8dc13
 )
 
 try:
     import quantify_scheduler
-<<<<<<< HEAD
     import quantify_scheduler.operations.gate_library as quantify_scheduler_gates
     from quantify_scheduler.schedules import Schedulable  # noqa: TC002
-=======
->>>>>>> c3d8dc13
 except ModuleNotFoundError:
     pass
 
@@ -208,26 +191,16 @@
             phi: float = round(math.degrees(math.atan2(gate.axis[1], gate.axis[0])), FIXED_POINT_DEG_PRECISION)
 
             self.schedule.add(
-<<<<<<< HEAD
                 quantify_scheduler_gates.Rxy(theta=theta, phi=phi, qubit=self._get_qubit_string(gate.qubit)),
                 label=f"{gate.name} ({gate.get_qubit_operands()}): " + str(uuid4()),
-=======
-                quantify_scheduler.operations.gate_library.Rxy(
-                    theta=theta, phi=phi, qubit=self._get_qubit_string(gate.qubit)
-                )
->>>>>>> c3d8dc13
             )
             return
         if abs(gate.axis[0]) < ATOL and abs(gate.axis[1]) < ATOL:
             # Rz rotation.
             theta = round(math.degrees(gate.angle), FIXED_POINT_DEG_PRECISION)
             self.schedule.add(
-<<<<<<< HEAD
                 quantify_scheduler_gates.Rz(theta=theta, qubit=self._get_qubit_string(gate.qubit)),
                 label=f"{gate.name} ({gate.get_qubit_operands()}): " + str(uuid4()),
-=======
-                quantify_scheduler.operations.gate_library.Rz(theta=theta, qubit=self._get_qubit_string(gate.qubit))
->>>>>>> c3d8dc13
             )
             return
         raise UnsupportedGateError(gate)
@@ -253,7 +226,7 @@
 
     def visit_cnot(self, gate: CNOT) -> None:
         self.schedule.add(
-            quantify_scheduler.operations.gate_library.CNOT(
+            quantify_scheduler_gates.CNOT(
                 qC=self._get_qubit_string(gate.control_qubit),
                 qT=self._get_qubit_string(gate.target_qubit),
             ),
@@ -262,7 +235,7 @@
 
     def visit_cz(self, gate: CZ) -> None:
         self.schedule.add(
-            quantify_scheduler.operations.gate_library.CZ(
+            quantify_scheduler_gates.CZ(
                 qC=self._get_qubit_string(gate.control_qubit),
                 qT=self._get_qubit_string(gate.target_qubit),
             ),
@@ -281,7 +254,7 @@
         acq_index = self.acq_index_record[qubit_index]
         self.bit_string_mapping[bit_index] = (acq_index, qubit_index)
         self.schedule.add(
-            quantify_scheduler.operations.gate_library.Measure(
+            quantify_scheduler_gates.Measure(
                 self._get_qubit_string(gate.qubit),
                 acq_channel=qubit_index,
                 acq_index=acq_index,
@@ -291,7 +264,6 @@
         )
         self.acq_index_record[qubit_index] += 1
 
-<<<<<<< HEAD
     def visit_init(self, gate: Init) -> None:
         self.visit_reset(cast("Reset", gate))
 
@@ -300,10 +272,6 @@
             quantify_scheduler_gates.Reset(self._get_qubit_string(gate.qubit)),
             label=f"{gate.name} ({gate.get_qubit_operands()}): " + str(uuid4()),
         )
-=======
-    def visit_reset(self, gate: Reset) -> Any:
-        self.schedule.add(quantify_scheduler.operations.gate_library.Reset(self._get_qubit_string(gate.qubit)))
->>>>>>> c3d8dc13
 
 
 def export(circuit: Circuit) -> tuple[quantify_scheduler.Schedule, list[tuple[Any, Any]]]:
@@ -316,6 +284,8 @@
 
         global quantify_scheduler
         quantify_scheduler = QuantifySchedulerNotInstalled()
+        global quantify_scheduler_gates
+        quantify_scheduler_gates = QuantifySchedulerNotInstalled()
 
     try:
         # Create circuit, with measure data
