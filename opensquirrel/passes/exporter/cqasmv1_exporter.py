from __future__ import annotations

import re
from typing import TYPE_CHECKING, Any, SupportsFloat, SupportsInt

from opensquirrel.exceptions import UnsupportedGateError
from opensquirrel.ir import (
    Barrier,
    Float,
    Init,
    Int,
    IRVisitor,
    Measure,
    Qubit,
    Reset,
    Wait,
)
<<<<<<< HEAD
from opensquirrel.passes.exporter.general_exporter import Exporter
=======
from opensquirrel.ir.semantics import (
    BlochSphereRotation,
    ControlledGate,
    MatrixGate,
)
>>>>>>> b59e2323

if TYPE_CHECKING:
    from opensquirrel import (
        CNOT,
        CR,
        CZ,
        SWAP,
        CRk,
    )
    from opensquirrel.circuit import Circuit
    from opensquirrel.ir.semantics import (
        BsrAngleParam,
        BsrNoParams,
    )
    from opensquirrel.register_manager import RegisterManager


class CqasmV1Exporter(Exporter):
    def __init__(self, **kwargs: Any) -> None:
        super().__init__(**kwargs)

    def export(self, circuit: Circuit) -> str:
        cqasmv1_creator = _CQASMv1Creator(circuit.register_manager)

        circuit.ir.accept(cqasmv1_creator)

        return post_process(cqasmv1_creator.output).rstrip() + "\n"


class CqasmV1ExporterParseError(Exception):
    pass


class _CQASMv1Creator(IRVisitor):
    # Precision used when writing out a float number
    FLOAT_PRECISION = 8

    def __init__(self, register_manager: RegisterManager) -> None:
        self.register_manager = register_manager
        qubit_register_size = self.register_manager.get_qubit_register_size()
        self.output = "version 1.0{}\n\n".format(f"\n\nqubits {qubit_register_size}" if qubit_register_size > 0 else "")

    def visit_qubit(self, qubit: Qubit) -> str:
        qubit_register_name = self.register_manager.get_qubit_register_name()
        return f"{qubit_register_name}[{qubit.index}]"

    def visit_int(self, i: SupportsInt) -> str:
        i = Int(i)
        return f"{i.value}"

    def visit_float(self, f: SupportsFloat) -> str:
        f = Float(f)
        return f"{f.value:.{self.FLOAT_PRECISION}}"

    def visit_bloch_sphere_rotation(self, gate: BlochSphereRotation) -> None:
        if isinstance(gate, BlochSphereRotation) and type(gate) is not BlochSphereRotation:
            return
        raise UnsupportedGateError(gate)

    def visit_matrix_gate(self, gate: MatrixGate) -> None:
        if isinstance(gate, MatrixGate) and type(gate) is not MatrixGate:
            return
        raise UnsupportedGateError(gate)

    def visit_controlled_gate(self, gate: ControlledGate) -> None:
        if isinstance(gate, ControlledGate) and type(gate) is not ControlledGate:
            return
        raise UnsupportedGateError(gate)

    def visit_bsr_no_params(self, gate: BsrNoParams) -> None:
        qubit_operand = gate.qubit.accept(self)
        self.output += f"{gate.name.lower()} {qubit_operand}\n"

    def visit_bsr_angle_param(self, gate: BsrAngleParam) -> None:
        theta_argument = gate.theta.accept(self)
        qubit_operand = gate.qubit.accept(self)
        self.output += f"{gate.name.lower()} {qubit_operand}, {theta_argument}\n"

    def visit_swap(self, gate: SWAP) -> Any:
        qubit_operand_0 = gate.qubit_0.accept(self)
        qubit_operand_1 = gate.qubit_1.accept(self)
        self.output += f"swap {qubit_operand_0}, {qubit_operand_1}\n"

    def visit_cnot(self, gate: CNOT) -> None:
        control_qubit_operand = gate.control_qubit.accept(self)
        target_qubit_operand = gate.target_qubit.accept(self)
        self.output += f"cnot {control_qubit_operand}, {target_qubit_operand}\n"

    def visit_cz(self, gate: CZ) -> None:
        control_qubit_operand = gate.control_qubit.accept(self)
        target_qubit_operand = gate.target_qubit.accept(self)
        self.output += f"cz {control_qubit_operand}, {target_qubit_operand}\n"

    def visit_cr(self, gate: CR) -> None:
        control_qubit_operand = gate.control_qubit.accept(self)
        theta_argument = gate.theta.accept(self)
        target_qubit_operand = gate.target_qubit.accept(self)
        self.output += f"cr({theta_argument}) {control_qubit_operand}, {target_qubit_operand}\n"

    def visit_crk(self, gate: CRk) -> None:
        control_qubit_operand = gate.control_qubit.accept(self)
        k_argument = gate.k.accept(self)
        target_qubit_operand = gate.target_qubit.accept(self)
        self.output += f"crk({k_argument}) {control_qubit_operand}, {target_qubit_operand}\n"

    def visit_measure(self, measure: Measure) -> None:
        qubit_argument = measure.arguments[0].accept(self)
        self.output += f"measure_z {qubit_argument}\n"

    def visit_init(self, init: Init) -> None:
        qubit_argument = init.arguments[0].accept(self)
        self.output += f"prep_z {qubit_argument}\n"

    def visit_reset(self, reset: Reset) -> None:
        qubit_argument = reset.arguments[0].accept(self)
        self.output += f"prep_z {qubit_argument}\n"

    def visit_barrier(self, barrier: Barrier) -> None:
        qubit_argument = barrier.arguments[0].accept(self)
        self.output += f"barrier {qubit_argument}\n"

    def visit_wait(self, wait: Wait) -> None:
        qubit_argument = wait.arguments[0].accept(self)
        parameter = wait.arguments[1].accept(self)
        self.output += f"wait {qubit_argument}, {parameter}\n"


def post_process(output: str) -> str:
    return _merge_barrier_groups(output)


def _merge_barrier_groups(output: str) -> str:
    ret: str = ""
    barrier_group_indices: list[int] = []
    for line in output.split("\n"):
        if not line.startswith("barrier"):
            if barrier_group_indices:
                ret += _dump_barrier_group(barrier_group_indices)
                barrier_group_indices = []
            ret += f"{line}\n"
        else:
            barrier_group_indices.append(_get_barrier_index(line))
    return ret


def _dump_barrier_group(indices: list[int]) -> str:
    return "barrier q[{}]\n".format(", ".join(map(str, indices)) if len(indices) != 0 else "")


def _get_barrier_index(line: str) -> int:
    barrier_index_match = re.search(r"\d+", line)
    if not barrier_index_match:
        msg = "expecting a barrier index but found none"
        raise CqasmV1ExporterParseError(msg)
    return int(barrier_index_match.group(0))<|MERGE_RESOLUTION|>--- conflicted
+++ resolved
@@ -15,15 +15,12 @@
     Reset,
     Wait,
 )
-<<<<<<< HEAD
 from opensquirrel.passes.exporter.general_exporter import Exporter
-=======
 from opensquirrel.ir.semantics import (
     BlochSphereRotation,
     ControlledGate,
     MatrixGate,
 )
->>>>>>> b59e2323
 
 if TYPE_CHECKING:
     from opensquirrel import (
