from __future__ import annotations

import re
from typing import TYPE_CHECKING, Any, SupportsFloat, SupportsInt

import numpy as np

from opensquirrel.common import ATOL, repr_round
from opensquirrel.exceptions import UnsupportedGateError
from opensquirrel.ir import (
    Barrier,
    Float,
    Init,
    Int,
    IRVisitor,
    Measure,
    Qubit,
    Reset,
    Wait,
)
from opensquirrel.ir.semantics import (
    BlochSphereRotation,
    BsrUnitaryParams,
    ControlledGate,
    MatrixGate,
)
<<<<<<< HEAD
from opensquirrel.passes.exporter.general_exporter import Exporter
=======
from opensquirrel.utils.general_math import matrix_from_u_gate_params
>>>>>>> cb610420

if TYPE_CHECKING:
    from opensquirrel import (
        CNOT,
        CR,
        CZ,
        SWAP,
        CRk,
    )
    from opensquirrel.circuit import Circuit
    from opensquirrel.ir.semantics import (
        BsrAngleParam,
        BsrNoParams,
    )
    from opensquirrel.register_manager import RegisterManager


class CqasmV1Exporter(Exporter):
    def __init__(self, **kwargs: Any) -> None:
        super().__init__(**kwargs)

    def export(self, circuit: Circuit) -> str:
        cqasmv1_creator = _CQASMv1Creator(circuit.register_manager)

        circuit.ir.accept(cqasmv1_creator)

        return post_process(cqasmv1_creator.output).rstrip() + "\n"


class CqasmV1ExporterParseError(Exception):
    pass


class _CQASMv1Creator(IRVisitor):
    # Precision used when writing out a float number
    FLOAT_PRECISION = 8

    def __init__(self, register_manager: RegisterManager) -> None:
        self.register_manager = register_manager
        qubit_register_size = self.register_manager.get_qubit_register_size()
        self.output = "version 1.0{}\n\n".format(f"\n\nqubits {qubit_register_size}" if qubit_register_size > 0 else "")

    def visit_qubit(self, qubit: Qubit) -> str:
        qubit_register_name = self.register_manager.get_qubit_register_name()
        return f"{qubit_register_name}[{qubit.index}]"

    def visit_int(self, i: SupportsInt) -> str:
        i = Int(i)
        return f"{i.value}"

    def visit_float(self, f: SupportsFloat) -> str:
        f = Float(f)
        return f"{f.value:.{self.FLOAT_PRECISION}}"

    def visit_bloch_sphere_rotation(self, gate: BlochSphereRotation) -> None:
        if isinstance(gate, BlochSphereRotation) and type(gate) is not BlochSphereRotation:
            return
        raise UnsupportedGateError(gate)

    def visit_matrix_gate(self, gate: MatrixGate) -> None:
        if isinstance(gate, MatrixGate) and type(gate) is not MatrixGate:
            return
        raise UnsupportedGateError(gate)

    def visit_controlled_gate(self, gate: ControlledGate) -> None:
        if isinstance(gate, ControlledGate) and type(gate) is not ControlledGate:
            return
        raise UnsupportedGateError(gate)

    def visit_bsr_no_params(self, gate: BsrNoParams) -> None:
        qubit_operand = gate.qubit.accept(self)
        self.output += f"{gate.name.lower()} {qubit_operand}\n"

    def visit_bsr_angle_param(self, gate: BsrAngleParam) -> None:
        theta_argument = gate.theta.accept(self)
        qubit_operand = gate.qubit.accept(self)
        self.output += f"{gate.name.lower()} {qubit_operand}, {theta_argument}\n"

    def visit_bsr_unitary_params(self, gate: BsrUnitaryParams) -> Any:
        qubit_operand = gate.qubit.accept(self)
        matrix = matrix_from_u_gate_params(gate.theta.value, gate.phi.value, gate.lmbda.value)
        elements: list[str] = [_convert_complex_number(matrix[i, j]) for i in range(2) for j in range(2)]
        matrix_repr = f"[{elements[0]}, {elements[1]}; {elements[2]}, {elements[3]}]"
        self.output += f"{gate.name.lower()} {qubit_operand}, {matrix_repr}\n"

    def visit_swap(self, gate: SWAP) -> Any:
        qubit_operand_0 = gate.qubit_0.accept(self)
        qubit_operand_1 = gate.qubit_1.accept(self)
        self.output += f"swap {qubit_operand_0}, {qubit_operand_1}\n"

    def visit_cnot(self, gate: CNOT) -> None:
        control_qubit_operand = gate.control_qubit.accept(self)
        target_qubit_operand = gate.target_qubit.accept(self)
        self.output += f"cnot {control_qubit_operand}, {target_qubit_operand}\n"

    def visit_cz(self, gate: CZ) -> None:
        control_qubit_operand = gate.control_qubit.accept(self)
        target_qubit_operand = gate.target_qubit.accept(self)
        self.output += f"cz {control_qubit_operand}, {target_qubit_operand}\n"

    def visit_cr(self, gate: CR) -> None:
        control_qubit_operand = gate.control_qubit.accept(self)
        theta_argument = gate.theta.accept(self)
        target_qubit_operand = gate.target_qubit.accept(self)
        self.output += f"cr({theta_argument}) {control_qubit_operand}, {target_qubit_operand}\n"

    def visit_crk(self, gate: CRk) -> None:
        control_qubit_operand = gate.control_qubit.accept(self)
        k_argument = gate.k.accept(self)
        target_qubit_operand = gate.target_qubit.accept(self)
        self.output += f"crk({k_argument}) {control_qubit_operand}, {target_qubit_operand}\n"

    def visit_measure(self, measure: Measure) -> None:
        qubit_argument = measure.arguments[0].accept(self)
        self.output += f"measure_z {qubit_argument}\n"

    def visit_init(self, init: Init) -> None:
        qubit_argument = init.arguments[0].accept(self)
        self.output += f"prep_z {qubit_argument}\n"

    def visit_reset(self, reset: Reset) -> None:
        qubit_argument = reset.arguments[0].accept(self)
        self.output += f"prep_z {qubit_argument}\n"

    def visit_barrier(self, barrier: Barrier) -> None:
        qubit_argument = barrier.arguments[0].accept(self)
        self.output += f"barrier {qubit_argument}\n"

    def visit_wait(self, wait: Wait) -> None:
        qubit_argument = wait.arguments[0].accept(self)
        parameter = wait.arguments[1].accept(self)
        self.output += f"wait {qubit_argument}, {parameter}\n"


def _convert_complex_number(number: np.complex128) -> str:
    real_part = repr_round(number.real) if abs(number.real) > ATOL else ""
    imag_part = repr_round(abs(number.imag)) if abs(number.imag) > ATOL else ""
    if imag_part:
        sign = "+" if number.imag >= 0 else "-"
        sign = "" if not real_part and sign == "+" else sign
        imag_part = f"{sign}{imag_part} * im"
    result = f"{real_part}{imag_part}"
    return result or "0.0"


def _post_process(output: str) -> str:
    return _merge_barrier_groups(output)


def _merge_barrier_groups(output: str) -> str:
    ret: str = ""
    barrier_group_indices: list[int] = []
    for line in output.split("\n"):
        if not line.startswith("barrier"):
            if barrier_group_indices:
                ret += _dump_barrier_group(barrier_group_indices)
                barrier_group_indices = []
            ret += f"{line}\n"
        else:
            barrier_group_indices.append(_get_barrier_index(line))
    return ret


def _dump_barrier_group(indices: list[int]) -> str:
    return "barrier q[{}]\n".format(", ".join(map(str, indices)) if len(indices) != 0 else "")


def _get_barrier_index(line: str) -> int:
    barrier_index_match = re.search(r"\d+", line)
    if not barrier_index_match:
        msg = "expecting a barrier index but found none"
        raise CqasmV1ExporterParseError(msg)
<<<<<<< HEAD
    return int(barrier_index_match.group(0))
=======
    return int(barrier_index_match.group(0))


def export(circuit: Circuit) -> str:
    cqasmv1_creator = _CQASMv1Creator(circuit.register_manager)

    circuit.ir.accept(cqasmv1_creator)

    # Remove all trailing lines and leave only one
    return _post_process(cqasmv1_creator.output).rstrip() + "\n"
>>>>>>> cb610420
<|MERGE_RESOLUTION|>--- conflicted
+++ resolved
@@ -24,11 +24,8 @@
     ControlledGate,
     MatrixGate,
 )
-<<<<<<< HEAD
 from opensquirrel.passes.exporter.general_exporter import Exporter
-=======
 from opensquirrel.utils.general_math import matrix_from_u_gate_params
->>>>>>> cb610420
 
 if TYPE_CHECKING:
     from opensquirrel import (
@@ -55,7 +52,7 @@
 
         circuit.ir.accept(cqasmv1_creator)
 
-        return post_process(cqasmv1_creator.output).rstrip() + "\n"
+        return _post_process(cqasmv1_creator.output).rstrip() + "\n"
 
 
 class CqasmV1ExporterParseError(Exception):
@@ -201,17 +198,4 @@
     if not barrier_index_match:
         msg = "expecting a barrier index but found none"
         raise CqasmV1ExporterParseError(msg)
-<<<<<<< HEAD
-    return int(barrier_index_match.group(0))
-=======
-    return int(barrier_index_match.group(0))
-
-
-def export(circuit: Circuit) -> str:
-    cqasmv1_creator = _CQASMv1Creator(circuit.register_manager)
-
-    circuit.ir.accept(cqasmv1_creator)
-
-    # Remove all trailing lines and leave only one
-    return _post_process(cqasmv1_creator.output).rstrip() + "\n"
->>>>>>> cb610420
+    return int(barrier_index_match.group(0))