from __future__ import annotations

<<<<<<< HEAD
from typing import TYPE_CHECKING, Any, SupportsFloat, SupportsInt
=======
import re
from typing import TYPE_CHECKING, SupportsFloat, SupportsInt
>>>>>>> ec18b81a

from opensquirrel.exceptions import UnsupportedGateError
from opensquirrel.ir import (
    CNOT,
    CR,
    CZ,
    SWAP,
    Barrier,
    BlochSphereRotation,
    BsrWithAngleParam,
    BsrWithoutParams,
    ControlledGate,
    CRk,
    Float,
    Gate,
    Init,
    Int,
    IRVisitor,
    MatrixGate,
    Measure,
    Qubit,
    Reset,
    Wait,
)

if TYPE_CHECKING:
    from opensquirrel.circuit import Circuit
    from opensquirrel.register_manager import RegisterManager


class CqasmV1ExporterParseError(Exception):
    pass


class _CQASMv1Creator(IRVisitor):
    # Precision used when writing out a float number
    FLOAT_PRECISION = 8

    def __init__(self, register_manager: RegisterManager) -> None:
        self.register_manager = register_manager
        qubit_register_size = self.register_manager.get_qubit_register_size()
<<<<<<< HEAD
        self.output = "version 1.0{}\n\n".format(f"\n\nqubits {qubit_register_size}" if qubit_register_size > 0 else "")
=======
        self.output = "version 1.0\n\n{}\n\n".format(f"qubits {qubit_register_size}" if qubit_register_size > 0 else "")
>>>>>>> ec18b81a

    def visit_qubit(self, qubit: Qubit) -> str:
        qubit_register_name = self.register_manager.get_qubit_register_name()
        return f"{qubit_register_name}[{qubit.index}]"

    def visit_int(self, i: SupportsInt) -> str:
        i = Int(i)
        return f"{i.value}"

    def visit_float(self, f: SupportsFloat) -> str:
        f = Float(f)
        return f"{f.value:.{self.FLOAT_PRECISION}}"

    def visit_gate(self, gate: Gate) -> None:
        raise UnsupportedGateError(gate)

    def visit_bloch_sphere_rotation(self, gate: BlochSphereRotation) -> None:
        raise UnsupportedGateError(gate)

    def visit_bsr_without_params(self, gate: BsrWithoutParams) -> None:
        qubit_operand = gate.qubit.accept(self)
        self.output += f"{gate.name.lower()} {qubit_operand}\n"

    def visit_bsr_with_angle_params(self, gate: BsrWithAngleParam) -> None:
        theta_argument = gate.theta.accept(self)
        qubit_operand = gate.qubit.accept(self)
        self.output += f"{gate.name.lower()} {qubit_operand}, {theta_argument}\n"

    def visit_matrix_gate(self, gate: MatrixGate) -> None:
        raise UnsupportedGateError(gate)

    def visit_swap(self, gate: SWAP) -> Any:
        qubit_operand_0 = gate.qubit_0.accept(self)
        qubit_operand_1 = gate.qubit_1.accept(self)
        self.output += f"swap {qubit_operand_0}, {qubit_operand_1}\n"

    def visit_controlled_gate(self, gate: ControlledGate) -> None:
        raise UnsupportedGateError(gate)

    def visit_cnot(self, gate: CNOT) -> None:
        control_qubit_operand = gate.control_qubit.accept(self)
        target_qubit_operand = gate.target_qubit.accept(self)
        self.output += f"cnot {control_qubit_operand}, {target_qubit_operand}\n"

    def visit_cz(self, gate: CZ) -> None:
        control_qubit_operand = gate.control_qubit.accept(self)
        target_qubit_operand = gate.target_qubit.accept(self)
        self.output += f"cz {control_qubit_operand}, {target_qubit_operand}\n"

    def visit_cr(self, gate: CR) -> None:
        control_qubit_operand = gate.control_qubit.accept(self)
        theta_argument = gate.theta.accept(self)
        target_qubit_operand = gate.target_qubit.accept(self)
        self.output += f"cr({theta_argument}) {control_qubit_operand}, {target_qubit_operand}\n"

    def visit_crk(self, gate: CRk) -> None:
        control_qubit_operand = gate.control_qubit.accept(self)
        k_argument = gate.k.accept(self)
        target_qubit_operand = gate.target_qubit.accept(self)
        self.output += f"crk({k_argument}) {control_qubit_operand}, {target_qubit_operand}\n"

    def visit_measure(self, measure: Measure) -> None:
<<<<<<< HEAD
        qubit_argument = measure.arguments[0].accept(self)
        self.output += f"measure_z {qubit_argument}\n"

    def visit_init(self, init: Init) -> None:
        qubit_argument = init.arguments[0].accept(self)
        self.output += f"prep_z {qubit_argument}\n"

    def visit_reset(self, reset: Reset) -> None:
        qubit_argument = reset.arguments[0].accept(self)
        self.output += f"prep_z {qubit_argument}\n"

    def visit_barrier(self, barrier: Barrier) -> None:
        qubit_argument = barrier.arguments[0].accept(self)
        self.output += f"barrier {qubit_argument}\n"

    def visit_wait(self, wait: Wait) -> None:
        qubit_argument = wait.arguments[0].accept(self)
        parameter = wait.arguments[1].accept(self)
        self.output += f"wait {qubit_argument}, {parameter}\n"
=======
        qubit_argument = measure.arguments[0].accept(self)  # type: ignore[index]
        self.output += f"{measure.name}_z {qubit_argument}\n"

    def visit_init(self, init: Init) -> None:
        qubit_argument = init.arguments[0].accept(self)  # type: ignore[index]
        self.output += f"prep_z {qubit_argument}\n"

    def visit_reset(self, reset: Reset) -> None:
        qubit_argument = reset.arguments[0].accept(self)  # type: ignore[index]
        self.output += f"prep_z {qubit_argument}\n"

    def visit_barrier(self, barrier: Barrier) -> None:
        qubit_argument = barrier.arguments[0].accept(self)  # type: ignore[index]
        self.output += f"barrier {qubit_argument}\n"

    def visit_wait(self, wait: Wait) -> None:
        qubit_argument = wait.arguments[0].accept(self)  # type: ignore[index]
        parameter = wait.arguments[1].accept(self)  # type: ignore[index]
        self.output += f"wait {qubit_argument}, {parameter}\n"

    def visit_gate(self, gate: Gate) -> None:
        gate_name = gate.name.lower()
        if gate.is_anonymous:
            raise UnsupportedGateError(gate)
        params = []
        if any(not isinstance(arg, Qubit) for arg in gate.arguments):  # type: ignore[union-attr]
            params = [arg.accept(self) for arg in gate.arguments if not isinstance(arg, Qubit)]  # type: ignore[union-attr]
        qubit_args = (arg.accept(self) for arg in gate.arguments if isinstance(arg, Qubit))  # type: ignore[union-attr]
        self.output += "{} {}{}\n".format(gate_name, ", ".join(qubit_args), ", " + ", ".join(params) if params else "")


def post_process(output: str) -> str:
    return _merge_barrier_groups(output)


def _merge_barrier_groups(output: str) -> str:
    ret: str = ""
    barrier_group_indices: list[int] = []
    for line in output.split("\n"):
        if not line.startswith("barrier"):
            if barrier_group_indices:
                ret += _dump_barrier_group(barrier_group_indices)
                barrier_group_indices = []
            ret += f"{line}\n"
        else:
            barrier_group_indices.append(_get_barrier_index(line))
    return ret


def _dump_barrier_group(indices: list[int]) -> str:
    return "barrier q[{}]\n".format(", ".join(map(str, indices)) if len(indices) != 0 else "")


def _get_barrier_index(line: str) -> int:
    barrier_index_match = re.search(r"\d+", line)
    if not barrier_index_match:
        msg = "expecting a barrier index but found none"
        raise CqasmV1ExporterParseError(msg)
    return int(barrier_index_match.group(0))
>>>>>>> ec18b81a


def export(circuit: Circuit) -> str:
    cqasmv1_creator = _CQASMv1Creator(circuit.register_manager)

    circuit.ir.accept(cqasmv1_creator)

    # Remove all trailing lines and leave only one
<<<<<<< HEAD
    return cqasmv1_creator.output.rstrip() + "\n"
=======
    return post_process(cqasmv1_creator.output).rstrip() + "\n"
>>>>>>> ec18b81a
<|MERGE_RESOLUTION|>--- conflicted
+++ resolved
@@ -1,11 +1,7 @@
 from __future__ import annotations
 
-<<<<<<< HEAD
+import re
 from typing import TYPE_CHECKING, Any, SupportsFloat, SupportsInt
-=======
-import re
-from typing import TYPE_CHECKING, SupportsFloat, SupportsInt
->>>>>>> ec18b81a
 
 from opensquirrel.exceptions import UnsupportedGateError
 from opensquirrel.ir import (
@@ -47,11 +43,7 @@
     def __init__(self, register_manager: RegisterManager) -> None:
         self.register_manager = register_manager
         qubit_register_size = self.register_manager.get_qubit_register_size()
-<<<<<<< HEAD
         self.output = "version 1.0{}\n\n".format(f"\n\nqubits {qubit_register_size}" if qubit_register_size > 0 else "")
-=======
-        self.output = "version 1.0\n\n{}\n\n".format(f"qubits {qubit_register_size}" if qubit_register_size > 0 else "")
->>>>>>> ec18b81a
 
     def visit_qubit(self, qubit: Qubit) -> str:
         qubit_register_name = self.register_manager.get_qubit_register_name()
@@ -114,19 +106,26 @@
         self.output += f"crk({k_argument}) {control_qubit_operand}, {target_qubit_operand}\n"
 
     def visit_measure(self, measure: Measure) -> None:
-<<<<<<< HEAD
+        qubit_argument = measure.arguments[0].accept(self)
+        self.output += f"{measure.name}_z {qubit_argument}\n"
         qubit_argument = measure.arguments[0].accept(self)
         self.output += f"measure_z {qubit_argument}\n"
 
     def visit_init(self, init: Init) -> None:
         qubit_argument = init.arguments[0].accept(self)
         self.output += f"prep_z {qubit_argument}\n"
+        qubit_argument = init.arguments[0].accept(self)
+        self.output += f"prep_z {qubit_argument}\n"
 
     def visit_reset(self, reset: Reset) -> None:
         qubit_argument = reset.arguments[0].accept(self)
         self.output += f"prep_z {qubit_argument}\n"
+        qubit_argument = reset.arguments[0].accept(self)
+        self.output += f"prep_z {qubit_argument}\n"
 
     def visit_barrier(self, barrier: Barrier) -> None:
+        qubit_argument = barrier.arguments[0].accept(self)
+        self.output += f"barrier {qubit_argument}\n"
         qubit_argument = barrier.arguments[0].accept(self)
         self.output += f"barrier {qubit_argument}\n"
 
@@ -134,36 +133,6 @@
         qubit_argument = wait.arguments[0].accept(self)
         parameter = wait.arguments[1].accept(self)
         self.output += f"wait {qubit_argument}, {parameter}\n"
-=======
-        qubit_argument = measure.arguments[0].accept(self)  # type: ignore[index]
-        self.output += f"{measure.name}_z {qubit_argument}\n"
-
-    def visit_init(self, init: Init) -> None:
-        qubit_argument = init.arguments[0].accept(self)  # type: ignore[index]
-        self.output += f"prep_z {qubit_argument}\n"
-
-    def visit_reset(self, reset: Reset) -> None:
-        qubit_argument = reset.arguments[0].accept(self)  # type: ignore[index]
-        self.output += f"prep_z {qubit_argument}\n"
-
-    def visit_barrier(self, barrier: Barrier) -> None:
-        qubit_argument = barrier.arguments[0].accept(self)  # type: ignore[index]
-        self.output += f"barrier {qubit_argument}\n"
-
-    def visit_wait(self, wait: Wait) -> None:
-        qubit_argument = wait.arguments[0].accept(self)  # type: ignore[index]
-        parameter = wait.arguments[1].accept(self)  # type: ignore[index]
-        self.output += f"wait {qubit_argument}, {parameter}\n"
-
-    def visit_gate(self, gate: Gate) -> None:
-        gate_name = gate.name.lower()
-        if gate.is_anonymous:
-            raise UnsupportedGateError(gate)
-        params = []
-        if any(not isinstance(arg, Qubit) for arg in gate.arguments):  # type: ignore[union-attr]
-            params = [arg.accept(self) for arg in gate.arguments if not isinstance(arg, Qubit)]  # type: ignore[union-attr]
-        qubit_args = (arg.accept(self) for arg in gate.arguments if isinstance(arg, Qubit))  # type: ignore[union-attr]
-        self.output += "{} {}{}\n".format(gate_name, ", ".join(qubit_args), ", " + ", ".join(params) if params else "")
 
 
 def post_process(output: str) -> str:
@@ -194,7 +163,6 @@
         msg = "expecting a barrier index but found none"
         raise CqasmV1ExporterParseError(msg)
     return int(barrier_index_match.group(0))
->>>>>>> ec18b81a
 
 
 def export(circuit: Circuit) -> str:
@@ -203,8 +171,4 @@
     circuit.ir.accept(cqasmv1_creator)
 
     # Remove all trailing lines and leave only one
-<<<<<<< HEAD
-    return cqasmv1_creator.output.rstrip() + "\n"
-=======
-    return post_process(cqasmv1_creator.output).rstrip() + "\n"
->>>>>>> ec18b81a
+    return post_process(cqasmv1_creator.output).rstrip() + "\n"