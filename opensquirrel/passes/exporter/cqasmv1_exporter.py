--- conflicted
+++ resolved
@@ -20,12 +20,9 @@
 )
 from opensquirrel.ir.semantics import (
     BlochSphereRotation,
-<<<<<<< HEAD
     BsrAngleParam,
     BsrNoParams,
-=======
     BsrUnitaryParams,
->>>>>>> cb610420
     ControlledGate,
     MatrixGate,
 )
@@ -77,6 +74,11 @@
         elif isinstance(gate.bsr, BsrAngleParam):
             theta_argument = gate.bsr.theta.accept(self)
             self.output += f"{gate.name.lower()} {qubit_operand}, {theta_argument}\n"
+        elif isinstance(gate.bsr, BsrUnitaryParams):
+            matrix = matrix_from_u_gate_params(gate.bsr.theta.value, gate.bsr.phi.value, gate.bsr.lmbda.value)
+            elements: list[str] = [_convert_complex_number(matrix[i, j]) for i in range(2) for j in range(2)]
+            matrix_repr = f"[{elements[0]}, {elements[1]}; {elements[2]}, {elements[3]}]"
+            self.output += f"{gate.name.lower()} {qubit_operand}, {matrix_repr}\n"
         else:
             gate.bsr.accept(self)
 
@@ -98,25 +100,6 @@
             return
         raise UnsupportedGateError(gate)
 
-<<<<<<< HEAD
-=======
-    def visit_bsr_no_params(self, gate: BsrNoParams) -> None:
-        qubit_operand = gate.qubit.accept(self)
-        self.output += f"{gate.name.lower()} {qubit_operand}\n"
-
-    def visit_bsr_angle_param(self, gate: BsrAngleParam) -> None:
-        theta_argument = gate.theta.accept(self)
-        qubit_operand = gate.qubit.accept(self)
-        self.output += f"{gate.name.lower()} {qubit_operand}, {theta_argument}\n"
-
-    def visit_bsr_unitary_params(self, gate: BsrUnitaryParams) -> Any:
-        qubit_operand = gate.qubit.accept(self)
-        matrix = matrix_from_u_gate_params(gate.theta.value, gate.phi.value, gate.lmbda.value)
-        elements: list[str] = [_convert_complex_number(matrix[i, j]) for i in range(2) for j in range(2)]
-        matrix_repr = f"[{elements[0]}, {elements[1]}; {elements[2]}, {elements[3]}]"
-        self.output += f"{gate.name.lower()} {qubit_operand}, {matrix_repr}\n"
-
->>>>>>> cb610420
     def visit_swap(self, gate: SWAP) -> Any:
         qubit_operand_0 = gate.qubit_0.accept(self)
         qubit_operand_1 = gate.qubit_1.accept(self)
