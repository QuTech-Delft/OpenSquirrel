import math

import numpy as np

<<<<<<< HEAD
from opensquirrel.squirrel_ir import BlochSphereRotation, ControlledGate, Float, Int, MatrixGate, Qubit, named_gate
=======
from opensquirrel.ir import BlochSphereRotation, ControlledGate, Float, Gate, Int, MatrixGate, Qubit, named_gate


@named_gate
def I(q: Qubit) -> Gate:
    return BlochSphereRotation.identity(q)
>>>>>>> 82498f26


@named_gate
def H(q: Qubit) -> BlochSphereRotation:
    return BlochSphereRotation(qubit=q, axis=(1, 0, 1), angle=math.pi, phase=math.pi / 2)


@named_gate
def X(q: Qubit) -> BlochSphereRotation:
    return BlochSphereRotation(qubit=q, axis=(1, 0, 0), angle=math.pi, phase=math.pi / 2)


@named_gate
def X90(q: Qubit) -> BlochSphereRotation:
    return BlochSphereRotation(qubit=q, axis=(1, 0, 0), angle=math.pi / 2, phase=0)


@named_gate
def mX90(q: Qubit) -> BlochSphereRotation:
    return BlochSphereRotation(qubit=q, axis=(1, 0, 0), angle=-math.pi / 2, phase=-0)


@named_gate
def Y(q: Qubit) -> BlochSphereRotation:
    return BlochSphereRotation(qubit=q, axis=(0, 1, 0), angle=math.pi, phase=math.pi / 2)


@named_gate
def Y90(q: Qubit) -> BlochSphereRotation:
    return BlochSphereRotation(qubit=q, axis=(0, 1, 0), angle=math.pi / 2, phase=0)


@named_gate
def mY90(q: Qubit) -> BlochSphereRotation:
    return BlochSphereRotation(qubit=q, axis=(0, 1, 0), angle=-math.pi / 2, phase=0)


@named_gate
def Z(q: Qubit) -> BlochSphereRotation:
    return BlochSphereRotation(qubit=q, axis=(0, 0, 1), angle=math.pi, phase=math.pi / 2)


@named_gate
def S(q: Qubit) -> BlochSphereRotation:
    return BlochSphereRotation(qubit=q, axis=(0, 0, 1), angle=math.pi / 2, phase=0)


@named_gate
def Sdag(q: Qubit) -> BlochSphereRotation:
    return BlochSphereRotation(qubit=q, axis=(0, 0, 1), angle=-math.pi / 2, phase=0)


@named_gate
def T(q: Qubit) -> BlochSphereRotation:
    return BlochSphereRotation(qubit=q, axis=(0, 0, 1), angle=math.pi / 4, phase=0)


@named_gate
def Tdag(q: Qubit) -> BlochSphereRotation:
    return BlochSphereRotation(qubit=q, axis=(0, 0, 1), angle=-math.pi / 4, phase=0)


@named_gate
def Rx(q: Qubit, theta: Float) -> BlochSphereRotation:
    return BlochSphereRotation(qubit=q, axis=(1, 0, 0), angle=theta.value, phase=0)


@named_gate
def Ry(q: Qubit, theta: Float) -> BlochSphereRotation:
    return BlochSphereRotation(qubit=q, axis=(0, 1, 0), angle=theta.value, phase=0)


@named_gate
def Rz(q: Qubit, theta: Float) -> BlochSphereRotation:
    return BlochSphereRotation(qubit=q, axis=(0, 0, 1), angle=theta.value, phase=0)


@named_gate
def CNOT(control: Qubit, target: Qubit) -> ControlledGate:
    return ControlledGate(control, X(target))


@named_gate
def CZ(control: Qubit, target: Qubit) -> ControlledGate:
    return ControlledGate(control, Z(target))


@named_gate
def CR(control: Qubit, target: Qubit, theta: Float) -> ControlledGate:
    return ControlledGate(
        control, BlochSphereRotation(qubit=target, axis=(0, 0, 1), angle=theta.value, phase=theta.value / 2)
    )


@named_gate
def CRk(control: Qubit, target: Qubit, k: Int) -> ControlledGate:
    theta = 2 * math.pi / (2**k.value)
    return ControlledGate(control, BlochSphereRotation(qubit=target, axis=(0, 0, 1), angle=theta, phase=theta / 2))


@named_gate
def SWAP(q1: Qubit, q2: Qubit) -> MatrixGate:
    return MatrixGate(
        np.array(
            [
                [1, 0, 0, 0],
                [0, 0, 1, 0],
                [0, 1, 0, 0],
                [0, 0, 0, 1],
            ]
        ),
        [q1, q2],
    )


@named_gate
def sqrtSWAP(q1: Qubit, q2: Qubit) -> MatrixGate:
    return MatrixGate(
        np.array(
            [
                [1, 0, 0, 0],
                [0, (1 + 1j) / 2, (1 - 1j) / 2, 0],
                [0, (1 - 1j) / 2, (1 + 1j) / 2, 0],
                [0, 0, 0, 1],
            ]
        ),
        [q1, q2],
    )


@named_gate
def CCZ(control1: Qubit, control2: Qubit, target: Qubit) -> ControlledGate:
    return ControlledGate(control1, CZ(control2, target))


default_bloch_sphere_rotations_without_params = [
    I,
    H,
    X,
    X90,
    mX90,
    Y,
    Y90,
    mY90,
    Z,
    S,
    Sdag,
    T,
    Tdag,
]
default_bloch_sphere_rotations = [
    *default_bloch_sphere_rotations_without_params,
    Rx,
    Ry,
    Rz,
]
default_gate_set = [
    *default_bloch_sphere_rotations,
    CNOT,
    CZ,
    CR,
    CRk,
    SWAP,
    sqrtSWAP,
    CCZ,
]

default_gate_aliases = {
    "Hadamard": H,
    "Identity": I,
}<|MERGE_RESOLUTION|>--- conflicted
+++ resolved
@@ -2,16 +2,12 @@
 
 import numpy as np
 
-<<<<<<< HEAD
-from opensquirrel.squirrel_ir import BlochSphereRotation, ControlledGate, Float, Int, MatrixGate, Qubit, named_gate
-=======
 from opensquirrel.ir import BlochSphereRotation, ControlledGate, Float, Gate, Int, MatrixGate, Qubit, named_gate
 
 
 @named_gate
 def I(q: Qubit) -> Gate:
     return BlochSphereRotation.identity(q)
->>>>>>> 82498f26
 
 
 @named_gate
