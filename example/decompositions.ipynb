--- conflicted
+++ resolved
@@ -63,21 +63,13 @@
     "import math\n",
     "\n",
     "from opensquirrel.circuit_builder import CircuitBuilder\n",
-<<<<<<< HEAD
-=======
-    "from opensquirrel.ir import Float\n",
->>>>>>> a1c7a65a
     "\n",
     "# Build the circuit structure using the CircuitBuilder\n",
     "builder = CircuitBuilder(qubit_register_size=1)\n",
     "builder.H(0)\n",
     "builder.Z(0)\n",
     "builder.Y(0)\n",
-<<<<<<< HEAD
     "builder.Rx(0, math.pi / 3)\n",
-=======
-    "builder.Rx(0, Float(math.pi / 3))\n",
->>>>>>> a1c7a65a
     "\n",
     "# Create a new circuit from the constructed structure\n",
     "circuit = builder.to_circuit()\n",
@@ -125,11 +117,7 @@
     }
    ],
    "source": [
-<<<<<<< HEAD
-    "from opensquirrel.decomposer.aba_decomposer import ZYZDecomposer\n",
-=======
     "from opensquirrel.passes.decomposer.aba_decomposer import ZYZDecomposer\n",
->>>>>>> a1c7a65a
     "\n",
     "# Decompose the circuit using ZYZDecomposer\n",
     "circuit.decompose(decomposer=ZYZDecomposer())\n",
@@ -182,11 +170,7 @@
     }
    ],
    "source": [
-<<<<<<< HEAD
-    "from opensquirrel.decomposer.aba_decomposer import XZXDecomposer\n",
-=======
     "from opensquirrel.passes.decomposer.aba_decomposer import XZXDecomposer\n",
->>>>>>> a1c7a65a
     "from opensquirrel.default_gates import H\n",
     "\n",
     "XZXDecomposer().decompose(H(0))"
@@ -246,11 +230,7 @@
     "builder.H(0)\n",
     "builder.Z(0)\n",
     "builder.X(0)\n",
-<<<<<<< HEAD
     "builder.Rx(0, math.pi / 3)\n",
-=======
-    "builder.Rx(0, Float(math.pi / 3))\n",
->>>>>>> a1c7a65a
     "\n",
     "# Create a new circuit from the constructed structure\n",
     "circuit = builder.to_circuit()\n",
@@ -302,11 +282,7 @@
     }
    ],
    "source": [
-<<<<<<< HEAD
-    "from opensquirrel.decomposer.mckay_decomposer import McKayDecomposer\n",
-=======
     "from opensquirrel.passes.decomposer import McKayDecomposer\n",
->>>>>>> a1c7a65a
     "\n",
     "# Decompose the circuit using ZYZDecomposer\n",
     "circuit.decompose(decomposer=McKayDecomposer())\n",
@@ -386,13 +362,8 @@
     "# Build the circuit structure using the CircuitBuilder\n",
     "builder = CircuitBuilder(qubit_register_size=2)\n",
     "builder.CZ(0, 1)\n",
-<<<<<<< HEAD
     "builder.CR(0, 1, math.pi / 3)\n",
     "builder.CR(1, 0, math.pi / 2)\n",
-=======
-    "builder.CR(0, 1, Float(math.pi / 3))\n",
-    "builder.CR(1, 0, Float(math.pi / 2))\n",
->>>>>>> a1c7a65a
     "\n",
     "# Create a new circuit from the constructed structure\n",
     "circuit = builder.to_circuit()\n",
@@ -448,11 +419,7 @@
     }
    ],
    "source": [
-<<<<<<< HEAD
-    "from opensquirrel.decomposer.cnot_decomposer import CNOTDecomposer\n",
-=======
     "from opensquirrel.passes.decomposer import CNOTDecomposer\n",
->>>>>>> a1c7a65a
     "\n",
     "circuit.decompose(decomposer=CNOTDecomposer())\n",
     "circuit"
