# Changelog

All notable changes to this project will be documented in this file.
This project adheres to [Semantic Versioning](http://semver.org/).

### Types of changes:

* **Added** for new features.
* **Changed** for changes in existing functionality.
* **Fixed** for any bug fixes.
* **Removed** for now removed features.

## [ M.m.P ] - [ yyyy-mm-dd ]

### Added

- Processing of control instructions (Barrier, Wait) added to quantify-scheduler exporter

### Changed

<<<<<<< HEAD
- Refactor of visitor functionality of IR components and implementations
=======
- Improved SWAP placement and refactor of common functionalities in existing router passes
>>>>>>> 5f97fdcc

## [ 0.7.0 ] - [ 2025-10-13 ]

### Added

- Support for Python 3.13 added

### Removed

- Support for Python 3.9 dropped

## [ 0.6.1 ] - [ 2025-10-06 ]

### Added

- `instruction_count` property to `Circuit`

### Fixed

- Autocompletion for `Circuitbuilder` gates
- Re-mapper properly handles remapping of target qubits

## [ 0.6.0 ] - [ 2025-08-28 ]

### Added

- `MIPMapper` mapper pass
- OpenSquirrel's `__version__` attribute exposed

### Changed

- `RoutingValidator` changed to `InteractionValidator`

### Fixed

- `ShortestPathRouter` and `AStarRouter` now correctly propagate SWAP gate insertion effects throughout the circuit
- The values for parameters `theta` and `phi` stay within the domain `(-pi, pi]` throughout parse- and compile-time
(_note_: gate modifiers have precedence over normalization)
- Mapping of the target qubits of controlled gates

## [ 0.5.0 ] - [ 2025-05-28 ]

### Added

- `asm_filter` method to the `Circuit` class to filter out assembly declarations by backend name

### Fixed

- `RoutingValidator` ignores assembly declarations

### Changed

- Default gate identification check refactored (now including check for phase)
- `McKayDecomposer` checks X90 on BSR semantic instead of name

## [ 0.4.0 ] - [ 2025-04-28 ]

### Added

- Assembly declaration
- `Rn` unitary instruction
- `SWAP2CZDecomposer` decomposer pass
- `CZDecomposer` decomposer pass
- `ShortestPathRouter` router pass
- `RandomMapper` mapper pass
- `AStarRouter` router pass

### Changed

- libQASM 1.1.0 integrated (updated from 0.6.9)
- Refactor: removed generators
- Changed the `RoutingChecker` pass to a `RoutingValidator` pass
- Changed use of `native` to `primitive`, e.g. `NativeGateValidator` is now `PrimitiveGateValidator`
- Compilation passes accept `kwargs` as input

## [ 0.3.1 ] - [ 2025-01-31 ]

### Fixed

- Bug in the writing of SWAP instructions


## [ 0.3.0 ] - [ 2025-01-30 ]

### Added

- `NativeGateValidator` validator pass

### Changed

- Relaxed NumPy version requirement to `>=1.26` for all supported Python versions

### Fixed

- Fixed order of merging Bloch sphere rotations

## [ 0.2.0 ] - [ 2025-01-21 ]

### Added

- `init` non-unitary instruction
- `SWAP` two-qubit unitary instruction
- `barrier` and `wait` control instructions
- `SingleQubitGatesMerger` merger pass
- `SWAP2CNOTDecomposer` decomposer pass
- `CNOT2CZDecomposer` decomposer pass
- `RoutingChecker` routing pass
- Restore SGMQ notation for barrier groups in cQASMv1 Exporter

### Changed

- Importing modules, classes, and functionalities simplified
- `merge_single_qubit_gates` method of `Circuit` class,
changed to general `merge` method that accepts custom merger passes
- libQASM 0.6.9 integrated (updated from 0.6.7)
- Refactor: code base adheres to the PEP8 style guide
- Refactor: instruction library simplified
- Refactor: comment nodes removed from IR

### Fixed

- Bug in ABA-decomposer
- Bug in McKay-decomposer (all single-qubit Clifford gates are verified)<|MERGE_RESOLUTION|>--- conflicted
+++ resolved
@@ -18,11 +18,8 @@
 
 ### Changed
 
-<<<<<<< HEAD
 - Refactor of visitor functionality of IR components and implementations
-=======
 - Improved SWAP placement and refactor of common functionalities in existing router passes
->>>>>>> 5f97fdcc
 
 ## [ 0.7.0 ] - [ 2025-10-13 ]
 
