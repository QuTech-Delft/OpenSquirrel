# Changelog

All notable changes to this project will be documented in this file.
This project adheres to [Semantic Versioning](http://semver.org/).

### Types of changes:

* **Added** for new features.
* **Changed** for changes in existing functionality.
* **Fixed** for any bug fixes.
* **Removed** for now removed features.

## [ 0.5.0 ] - [ 2025-05-28 ]

### Added

<<<<<<< HEAD
- `MIPMapper` mapper pass.
- `asm_filter` method to the `Circuit` class to filter out assembly declarations by backend name.

### Fixed

- `RoutingValidator` ignores assembly declarations

## [ M.m.P ] - [ xxxx-yy-zz ]
=======
- `asm_filter` method to the `Circuit` class to filter-out assembly declarations by backend name
>>>>>>> bd508dc5

### Changed

- Default gate identification check refactored (now including check for phase)
- `McKayDecomposer` checks X90 on BSR semantic instead of name

### Fixed

- `RoutingValidator` ignores assembly declarations

## [ 0.4.0 ] - [ 2025-04-28 ]

### Added

- Assembly declaration
- `Rn` unitary instruction
- `SWAP2CZDecomposer` decomposer pass
- `CZDecomposer` decomposer pass
- `ShortestPathRouter` router pass
- `RandomMapper` mapper pass
- `AStarRouter` router pass

### Changed

- libQASM 1.1.0 integrated (updated from 0.6.9)
- Refactor: removed generators
- Changed the `RoutingChecker` pass to a `RoutingValidator` pass
- Changed use of `native` to `primitive`, e.g. `NativeGateValidator` is now `PrimitiveGateValidator`
- Compilation passes accept `kwargs` as input

## [ 0.3.1 ] - [ 2025-01-31 ]

### Fixed

- Bug in the writing of SWAP instructions


## [ 0.3.0 ] - [ 2025-01-30 ]

### Added

- `NativeGateValidator` validator pass

### Changed

- Relaxed NumPy version requirement to `>=1.26` for all supported Python versions

### Fixed

- Fixed order of merging Bloch sphere rotations

## [ 0.2.0 ] - [ 2025-01-21 ]

### Added

- `init` non-unitary instruction
- `SWAP` two-qubit unitary instruction
- `barrier` and `wait` control instructions
- `SingleQubitGatesMerger` merger pass
- `SWAP2CNOTDecomposer` decomposer pass
- `CNOT2CZDecomposer` decomposer pass
- `RoutingChecker` routing pass
- Restore SGMQ notation for barrier groups in cQASMv1 Exporter

### Changed

- Importing modules, classes, and functionalities simplified
- `merge_single_qubit_gates` method of `Circuit` class,
changed to general `merge` method that accepts custom merger passes
- libQASM 0.6.9 integrated (updated from 0.6.7)
- Refactor: code base adheres to the PEP8 style guide
- Refactor: instruction library simplified
- Refactor: comment nodes removed from IR

### Fixed

- Bug in ABA-decomposer
- Bug in McKay-decomposer (all single-qubit Clifford gates are verified)<|MERGE_RESOLUTION|>--- conflicted
+++ resolved
@@ -14,7 +14,6 @@
 
 ### Added
 
-<<<<<<< HEAD
 - `MIPMapper` mapper pass.
 - `asm_filter` method to the `Circuit` class to filter out assembly declarations by backend name.
 
@@ -23,9 +22,7 @@
 - `RoutingValidator` ignores assembly declarations
 
 ## [ M.m.P ] - [ xxxx-yy-zz ]
-=======
 - `asm_filter` method to the `Circuit` class to filter-out assembly declarations by backend name
->>>>>>> bd508dc5
 
 ### Changed
 
