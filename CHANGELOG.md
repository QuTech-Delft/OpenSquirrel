--- conflicted
+++ resolved
@@ -10,36 +10,11 @@
 * **Fixed** for any bug fixes.
 * **Removed** for now removed features.
 
-<<<<<<< HEAD
-## [ ?.?.? ] - [ yyyy-mm-dd ]
-
-### Added
-
-### Changed
-
-- Renamed `RoutingValidator` to `InteractionValidator`       
-
-### Fixed
-
-
-## [ 0.4.0 ] - [ 2025-04-28 ]
-
-### Added
-
-- Assembly declaration
-- `Rn` unitary instruction
-- `SWAP2CZDecomposer` decomposer pass
-- `CZDecomposer` decomposer pass
-- `ShortestPathRouter` router pass
-- `RandomMapper` mapper pass
-- `AStarRouter` router pass
-=======
 ## [ M.m.P ] - [ xxxx-yy-zz ]
 
 ### Added
 
 - `MIPMapper` mapper pass
->>>>>>> b1545548
 
 ## [ 0.5.0 ] - [ 2025-05-28 ]
 
