[tool.poetry]
name = "opensquirrel"
version = "0.0.5"
description = "A quantum circuit transformation and manipulation tool"
authors = [
    "Quantum Inspire <support@quantum-inspire.com>"
]
license = "Apache-2.0"
readme = "README.md"
homepage = "https://github.com/QuTech-Delft/OpenSquirrel"
repository = "https://github.com/QuTech-Delft/OpenSquirrel"
keywords = [
    "quantum",
    "circuits",
    "compilation",
]
classifiers = [
  'Development Status :: 3 - Alpha',
  'Programming Language :: Python :: 3',
  'Programming Language :: Python :: 3.8',
  'Programming Language :: Python :: 3.9',
  'Programming Language :: Python :: 3.10',
  'Programming Language :: Python :: 3.11',
  'Programming Language :: Python :: 3.12',
  'License :: OSI Approved :: Apache Software License'
]
packages = [
    { include = "opensquirrel" },
]

[tool.poetry.dependencies]
python = "^3.8"
antlr4-python3-runtime = "^4.13.1"
numpy = [
    { version = "1.24", python = "<3.9" },
    { version = "^1.26", python = "^3.9" },
]
<<<<<<< HEAD
libqasm = "0.6.5"
=======
libqasm = "0.6.3"
networkx = "^3.0.0"
>>>>>>> 55e6b438

[tool.poetry.group.dev.dependencies]
black = ">=23.11,<25.0"
coverage = {extras = ["toml"], version = "^7.3.2"}
isort = "^5.11.4"
pytest = {extras = ["toml"], version = ">=7.4.3,<9.0.0"}
pytest-cov = ">=4.1,<6.0"
mypy = "^1.7.0"
pylint = "^3.1.0"

[tool.poetry.group.docs]
optional = true

[tool.poetry.group.docs.dependencies]
mkdocs = {extras = ["python"], version = "^1.5.3"}
mkdocstrings = {extras = ["python"], version = "^0.24.0"}
mkdocs_gen_files = {extras = ["python"], version = "^0.5.0"}
mkdocs-material = "^9.4.12"
pymdown-extensions = "^10.7.1"

[tool.poetry.group.export]
optional = true

[tool.poetry.group.export.dependencies]
pyqt5-qt5=[
    # This package is a transitive dependency of quantify-scheduler.
    # The latest version is not portable, therefore it is necessary to pin an older version
    # otherwise Poetry will try to install the latest version and fail on e.g. Windows.
    { version = "5.15.2", python = "<3.10" },
]
quantify-scheduler=[
    # quantify-scheduler is not released for newer Python versions, i.e. > 3.9.
    # Its is only required for exporting opensquirrel circuits to the
    # Schedule format and testing this functionality.
    { version = "^0.18.0", python = "<3.10" },
]

[tool.pytest.ini_options]
addopts = "-v --cov --cov-report term-missing:skip-covered --cov-report xml"
asyncio_mode = "auto"

[tool.coverage.run]
branch = true
omit = ["tests/*", "**/.tox/**", "opensquirrel/parsing/antlr/generated/*"]

[tool.coverage.report]
show_missing = true
fail_under = 80
exclude_lines = [
    "pragma: no cover",
    "raise AssertionError",
    "raise NotImplementedError",
    "if __name__ == .__main__.:"
]

[tool.isort]
profile = "black"
multi_line_output = 3
include_trailing_comma = true
force_grid_wrap = 0
line_length = 120

[tool.black]
line-length = 120

[tool.mypy]
ignore_missing_imports = true

[tool.pylint]
ignore = "parsing"
max-line-length = 120
disable = ["C0103", "C0114", "C0115", "C0116"]
           # C0103: name formatting
           # C0114: missing module docstring
           # C0115: missing class docstring
           # C0116: missing function docstring

[build-system]
requires = ["poetry-core"]
build-backend = "poetry.core.masonry.api"<|MERGE_RESOLUTION|>--- conflicted
+++ resolved
@@ -35,12 +35,8 @@
     { version = "1.24", python = "<3.9" },
     { version = "^1.26", python = "^3.9" },
 ]
-<<<<<<< HEAD
 libqasm = "0.6.5"
-=======
-libqasm = "0.6.3"
 networkx = "^3.0.0"
->>>>>>> 55e6b438
 
 [tool.poetry.group.dev.dependencies]
 black = ">=23.11,<25.0"
