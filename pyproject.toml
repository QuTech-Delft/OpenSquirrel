--- conflicted
+++ resolved
@@ -35,12 +35,8 @@
     { version = "1.24", python = "<3.9" },
     { version = "^1.26", python = "^3.9" },
 ]
-<<<<<<< HEAD
-libqasm = "0.6.3"
+libqasm = "0.6.5"
 networkx = "^3.0.0"
-=======
-libqasm = "0.6.5"
->>>>>>> 6b542548
 
 [tool.poetry.group.dev.dependencies]
 black = ">=23.11,<25.0"
