--- conflicted
+++ resolved
@@ -37,13 +37,6 @@
     { version = "1.24", python = "<3.9" },
     { version = "^1.26", python = "^3.9" },
 ]
-<<<<<<< HEAD
-mkdocs = {extras = ["python"], version = "^1.5.3"}
-mkdocstrings = {extras = ["python"], version = "^0.24.0"}
-mkdocs_gen_files = {extras = ["python"], version = "^0.5.0"}
-mkdocs-material = "^9.4.12"
-=======
->>>>>>> 236eb1cb
 libqasm = "0.6.0"
 pyqt5-qt5=[
     # This package is a transitive dependency of quantify-scheduler.
