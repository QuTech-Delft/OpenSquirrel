--- conflicted
+++ resolved
@@ -50,6 +50,7 @@
     "quantify-scheduler>=0.18.0,<0.19; sys_platform != 'darwin' and python_version < '3.10'",
 ]
 docs = [
+    "mike>=2.1.3",
     "mkdocs>=1.5.3,<2",
     "mkdocstrings>=0.24,<0.31",
     "mkdocs_gen_files>=0.5.0,<0.6",
@@ -61,39 +62,8 @@
     "jupyter>=1.0.0,<2",
 ]
 
-<<<<<<< HEAD
-[tool.poetry.group.dev.dependencies]
-coverage = {extras = ["toml"], version = "^7.3.2"}
-pytest = {extras = ["toml"], version = ">=7.4.3,<9.0.0"}
-pytest-cov = ">=4.1,<7.0"
-mypy = "^1.7.0"
-ruff = ">=0.5,<0.13"
-tox = "^4.24.1"
-sympy = "^1.13.1"
-IPython = ">=7.12,<9.0"
-
-[tool.poetry.group.docs]
-optional = true
-
-[tool.poetry.group.docs.dependencies]
-mkdocs = {extras = ["python"], version = "^1.5.3"}
-mkdocstrings = {extras = ["python"], version = ">=0.24,<0.31"}
-mkdocs_gen_files = {extras = ["python"], version = "^0.5.0"}
-mkdocs-material = "^9.4.12"
-mkdocs-literate-nav = "^0.6.1"
-pymdown-extensions = "^10.7.1"
-mike = "^2.1.3"
-
-[tool.poetry.group.examples]
-optional = true
-
-[tool.poetry.group.examples.dependencies]
-jupyter = "^1.0.0"
-sympy = "^1.13.1"
-=======
 [tool.hatch.build.targets.sdist]
 include = ["opensquirrel"]
->>>>>>> 7311e8f5
 
 [tool.hatch.build.targets.wheel]
 include = ["opensquirrel"]
