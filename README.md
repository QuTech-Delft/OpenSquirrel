# OpenSquirrel

[![CI](https://github.com/QuTech-Delft/OpenSquirrel/workflows/Tests/badge.svg)](https://github.com/qutech-delft/OpenSquirrel/actions)
[![codecov](https://img.shields.io/codecov/c/github/QuTech-Delft/OpenSquirrel?style=flat-square&logo=codecov)](https://codecov.io/gh/QuTech-Delft/OpenSquirrel)
[![PyPI](https://badgen.net/pypi/v/OpenSquirrel)](https://pypi.org/project/OpenSquirrel/)
![OS](https://img.shields.io/badge/os-linux%20%7C%20macos%20%7C%20windows-blue?style=flat-square)
![Python](https://img.shields.io/badge/python-3.9%20%7C%203.10%20%7C%203.11%20%7C%203.12-blue.svg)
[![Checked with isort](https://img.shields.io/badge/isort-checked-yellow)](https://pycqa.github.io/isort/)
[![Code style: black](https://img.shields.io/badge/code%20style-black-000000.svg)](https://github.com/psf/black)
[![Checked with mypy](http://www.mypy-lang.org/static/mypy_badge.svg)](http://mypy-lang.org/)
[![license](https://img.shields.io/badge/License-Apache_2.0-blue.svg)](https://opensource.org/licenses/Apache-2.0)

A flexible quantum program compiler.

![CI](https://github.com/QuTech-Delft/OpenSquirrel/actions/workflows/tests.yaml/badge.svg)
[![pypi](https://img.shields.io/pypi/v/opensquirrel.svg)](https://pypi.org/project/opensquirrel/)
[![image](https://img.shields.io/pypi/pyversions/opensquirrel.svg)](https://pypi.python.org/pypi/opensquirrel)
[![Ruff](https://img.shields.io/endpoint?url=https://raw.githubusercontent.com/astral-sh/ruff/main/assets/badge/v2.json)](https://github.com/astral-sh/ruff)
[![pytest](https://img.shields.io/badge/py-test-blue?logo=pytest)](https://github.com/pytest-dev/pytest)
[![License](https://img.shields.io/badge/License-Apache_2.0-blue.svg)](https://opensource.org/licenses/Apache-2.0)

```
 ,;;:;,
   ;;;;;
  ,:;;:;    ,'=.
  ;:;:;' .=" ,'_\
  ':;:;,/  ,__:=@
   ';;:;  =./)_
 jgs `"=\_  )_"`
          ``'"`
```

OpenSquirrel is a quantum compiler that chooses a _modular_, over a _configurable_, approach to prepare and optimize quantum circuits for heterogeneous target architectures.

It has a user-friendly interface and is straightforwardly extensible with custom-made readers, compiler passes, and exporters.
As a quantum circuit compiler, it is fully aware of the semantics of each gate and arbitrary quantum gates can be constructed manually.
It supports the cQASM quantum programming language, using [libQASM](https://github.com/QuTech-Delft/libqasm) as language parser.
It is developed in modern Python and follows best practices.

<<<<<<< HEAD
## User manual

[User documentation](https://QuTech-Delft.github.io/OpenSquirrel/) is hosted through GitHub Pages.

## File organization

For development, see:

- `opensquirrel`: source files.
- `test`: test files.

For build process, continuous integration, and documentation:

- `.github`: GitHub Actions configuration files.
- `docs`: documentation files.
- `scripts`: documentation helper script.

## Dependencies

All dependencies are managed via [poetry](https://python-poetry.org/).

From an OpenSquirrel checkout:

```shell
poetry shell
poetry install
```

## Installation

OpenSquirrel can be easily installed from PyPI.
We recommend using a virtual environment (e.g. venv).
=======
## Installation

We encourage installing OpenSquirrel via `pip`:
>>>>>>> 0b721953

```shell
pip install opensquirrel
```

<<<<<<< HEAD
## Usage
=======
To install the dependencies to run the examples on `jupyter`, install:

```shell
$ pip install opensquirrel[examples]
```

The tutorials can be found [here](https://github.com/QuTech-Delft/OpenSquirrel/tree/develop/example).

## Getting started

Essentially, compiling a circuit in OpenSquirrel can be seen as a 3-stage process:
1. Defining and building the quantum circuit using either the `CircuitBuilder` or from a `cQASM` string.
2. Executing multiple passes on the circuit, each traversing and modifying it (e.g., a decomposition).
3. Exporting the circuit (to `cQASM` again, or to a _lowered_ language like `cQASM3`).

Here is an example of building a circuit using the `CircuitBuilder`:

```python
import math
from opensquirrel.circuit_builder import CircuitBuilder
from opensquirrel.ir import Qubit, Float

# Tell the circuit builder how you want your circuit
builder = CircuitBuilder(qubit_register_size=1)
builder.H(Qubit(0))
builder.Z(Qubit(0))
builder.Y(Qubit(0))
builder.Rx(Qubit(0), Float(math.pi / 3))

# Get the circuit from the circuit builder
circuit = builder.to_circuit()
```

Alternatively, one can build a circuit from a `cQASM` string:

```python
from opensquirrel.circuit import Circuit

cqasm_string = ("""
    version 3.0
    
    qubit q
    
    H q
    Z q
    Y q
    Rx(1.0471976) q
""")

circuit = Circuit.from_string(cqasm_string)
```

The circuit can then be decomposed using a decomposition strategy.
The different decomposition strategies can be found in the [tutorials](https://github.com/QuTech-Delft/OpenSquirrel/tree/develop/example/tutorials).
In the example below, the circuit is decomposed using `ZYZDecomposer`.

```python
from opensquirrel.decomposer.aba_decomposer import ZYZDecomposer

circuit.decompose(decomposer=ZYZDecomposer())
```

Once the circuit is decomposed, the circuit is written to low level assembly language, namely `cQASM3`.
This is done by invoking the `writer` class, as can be seen below.

```python
from opensquirrel.writer import writer

writer.circuit_to_string(circuit)
The output is then the following `cQASM3` string.
version 3.0

qubit[1] q

Rz(3.1415927) q[0]
Ry(1.5707963) q[0]
Rz(3.1415927) q[0]
Ry(3.1415927) q[0]
Rz(1.5707963) q[0]
Ry(1.0471976) q[0]
Rz(-1.5707963) q[0]
```
>>>>>>> 0b721953

The `opensquirrel` module can be imported another Python:

```python
import opensquirrel
```

<<<<<<< HEAD
## Licensing

OpenSquirrel is licensed under the Apache License, Version 2.0. See
[LICENSE](https://github.com/QuTech-Delft/OpenSquirrel/blob/master/LICENSE.md) for the full
license text.
=======
OpenSquirrel documentation is hosted through GitHub Pages [here](https://QuTech-Delft.github.io/OpenSquirrel/).
The [example](https://github.com/QuTech-Delft/OpenSquirrel/tree/develop/example) folder contains `Jupyter` notebooks with example tutorials.

## Contributing

The contribution guidelines and set up can be found
[here](https://github.com/QuTech-Delft/OpenSquirrel/blob/develop/CONTRIBUTING.md).
>>>>>>> 0b721953

## Authors

Quantum Inspire: [support@quantum-inspire.com](mailto:"support@quantum-inspire.com")<|MERGE_RESOLUTION|>--- conflicted
+++ resolved
@@ -1,16 +1,4 @@
-# OpenSquirrel
-
-[![CI](https://github.com/QuTech-Delft/OpenSquirrel/workflows/Tests/badge.svg)](https://github.com/qutech-delft/OpenSquirrel/actions)
-[![codecov](https://img.shields.io/codecov/c/github/QuTech-Delft/OpenSquirrel?style=flat-square&logo=codecov)](https://codecov.io/gh/QuTech-Delft/OpenSquirrel)
-[![PyPI](https://badgen.net/pypi/v/OpenSquirrel)](https://pypi.org/project/OpenSquirrel/)
-![OS](https://img.shields.io/badge/os-linux%20%7C%20macos%20%7C%20windows-blue?style=flat-square)
-![Python](https://img.shields.io/badge/python-3.9%20%7C%203.10%20%7C%203.11%20%7C%203.12-blue.svg)
-[![Checked with isort](https://img.shields.io/badge/isort-checked-yellow)](https://pycqa.github.io/isort/)
-[![Code style: black](https://img.shields.io/badge/code%20style-black-000000.svg)](https://github.com/psf/black)
-[![Checked with mypy](http://www.mypy-lang.org/static/mypy_badge.svg)](http://mypy-lang.org/)
-[![license](https://img.shields.io/badge/License-Apache_2.0-blue.svg)](https://opensource.org/licenses/Apache-2.0)
-
-A flexible quantum program compiler.
+# OpenSquirrel: a flexible quantum program compiler.
 
 ![CI](https://github.com/QuTech-Delft/OpenSquirrel/actions/workflows/tests.yaml/badge.svg)
 [![pypi](https://img.shields.io/pypi/v/opensquirrel.svg)](https://pypi.org/project/opensquirrel/)
@@ -30,73 +18,45 @@
           ``'"`
 ```
 
-OpenSquirrel is a quantum compiler that chooses a _modular_, over a _configurable_, approach to prepare and optimize quantum circuits for heterogeneous target architectures.
+OpenSquirrel is a quantum compiler that chooses a _modular_, over a _configurable_,
+approach to prepare and optimize quantum circuits for heterogeneous target architectures.
 
-It has a user-friendly interface and is straightforwardly extensible with custom-made readers, compiler passes, and exporters.
-As a quantum circuit compiler, it is fully aware of the semantics of each gate and arbitrary quantum gates can be constructed manually.
-It supports the cQASM quantum programming language, using [libQASM](https://github.com/QuTech-Delft/libqasm) as language parser.
+It has a user-friendly interface and is straightforwardly extensible with custom-made readers,
+compiler passes, and exporters.
+As a quantum circuit compiler,
+it is fully aware of the semantics of each gate and arbitrary quantum gates can be constructed manually.
+It supports the [cQASM](https://qutech-delft.github.io/cQASM-spec/latest/) quantum programming language,
+using [libQASM](https://github.com/QuTech-Delft/libqasm) as language parser.
 It is developed in modern Python and follows best practices.
-
-<<<<<<< HEAD
-## User manual
-
-[User documentation](https://QuTech-Delft.github.io/OpenSquirrel/) is hosted through GitHub Pages.
-
-## File organization
-
-For development, see:
-
-- `opensquirrel`: source files.
-- `test`: test files.
-
-For build process, continuous integration, and documentation:
-
-- `.github`: GitHub Actions configuration files.
-- `docs`: documentation files.
-- `scripts`: documentation helper script.
-
-## Dependencies
-
-All dependencies are managed via [poetry](https://python-poetry.org/).
-
-From an OpenSquirrel checkout:
-
-```shell
-poetry shell
-poetry install
-```
 
 ## Installation
 
 OpenSquirrel can be easily installed from PyPI.
-We recommend using a virtual environment (e.g. venv).
-=======
-## Installation
-
-We encourage installing OpenSquirrel via `pip`:
->>>>>>> 0b721953
+We recommend using a virtual environment (_e.g._, venv).
 
 ```shell
-pip install opensquirrel
+$ pip install opensquirrel
 ```
 
-<<<<<<< HEAD
-## Usage
-=======
 To install the dependencies to run the examples on `jupyter`, install:
 
 ```shell
 $ pip install opensquirrel[examples]
 ```
 
-The tutorials can be found [here](https://github.com/QuTech-Delft/OpenSquirrel/tree/develop/example).
-
 ## Getting started
 
-Essentially, compiling a circuit in OpenSquirrel can be seen as a 3-stage process:
-1. Defining and building the quantum circuit using either the `CircuitBuilder` or from a `cQASM` string.
-2. Executing multiple passes on the circuit, each traversing and modifying it (e.g., a decomposition).
-3. Exporting the circuit (to `cQASM` again, or to a _lowered_ language like `cQASM3`).
+Once installed, the `opensquirrel` module can be imported accordingly:
+
+```python
+import opensquirrel
+```
+
+Essentially, compiling a quantum circuit in OpenSquirrel can be seen as a 3-stage process:
+1. Defining and building the quantum circuit using either the `CircuitBuilder` or from a cQASM string.
+2. Executing (multiple) compilation passes on the circuit,
+each traversing and modifying it (_e.g._, decomposition of the gates).
+3. Writing the circuit to cQASM or exporting it to a specific quantum circuit format.
 
 Here is an example of building a circuit using the `CircuitBuilder`:
 
@@ -105,89 +65,85 @@
 from opensquirrel.circuit_builder import CircuitBuilder
 from opensquirrel.ir import Qubit, Float
 
-# Tell the circuit builder how you want your circuit
+# Initialize the builder and build your circuit
 builder = CircuitBuilder(qubit_register_size=1)
-builder.H(Qubit(0))
-builder.Z(Qubit(0))
-builder.Y(Qubit(0))
-builder.Rx(Qubit(0), Float(math.pi / 3))
+builder.H(Qubit(0)).Z(Qubit(0)).Y(Qubit(0)).Rx(Qubit(0), Float(math.pi / 3))
 
 # Get the circuit from the circuit builder
-circuit = builder.to_circuit()
+qc = builder.to_circuit()
 ```
 
-Alternatively, one can build a circuit from a `cQASM` string:
+Alternatively, one can define the same circuit as a cQASM string:
 
 ```python
-from opensquirrel.circuit import Circuit
-
 cqasm_string = ("""
     version 3.0
-    
+
     qubit q
-    
+
     H q
     Z q
     Y q
     Rx(1.0471976) q
 """)
 
-circuit = Circuit.from_string(cqasm_string)
+from opensquirrel.circuit import Circuit
+qc = Circuit.from_string(cqasm_string)
 ```
 
 The circuit can then be decomposed using a decomposition strategy.
-The different decomposition strategies can be found in the [tutorials](https://github.com/QuTech-Delft/OpenSquirrel/tree/develop/example/tutorials).
-In the example below, the circuit is decomposed using `ZYZDecomposer`.
+The different decomposition strategies can be found in the
+[examples](https://github.com/QuTech-Delft/OpenSquirrel/tree/develop/example/tutorials).
+In the example below, the circuit is decomposed using the Z-Y-Z decomposer.
 
 ```python
 from opensquirrel.decomposer.aba_decomposer import ZYZDecomposer
 
-circuit.decompose(decomposer=ZYZDecomposer())
+qc.decompose(decomposer=ZYZDecomposer())
 ```
 
-Once the circuit is decomposed, the circuit is written to low level assembly language, namely `cQASM3`.
+Once the circuit is decomposed, it can be written back to cQASM.
 This is done by invoking the `writer` class, as can be seen below.
 
 ```python
 from opensquirrel.writer import writer
 
-writer.circuit_to_string(circuit)
-The output is then the following `cQASM3` string.
-version 3.0
-
-qubit[1] q
-
-Rz(3.1415927) q[0]
-Ry(1.5707963) q[0]
-Rz(3.1415927) q[0]
-Ry(3.1415927) q[0]
-Rz(1.5707963) q[0]
-Ry(1.0471976) q[0]
-Rz(-1.5707963) q[0]
-```
->>>>>>> 0b721953
-
-The `opensquirrel` module can be imported another Python:
-
-```python
-import opensquirrel
+writer.circuit_to_string(qc)
 ```
 
-<<<<<<< HEAD
-## Licensing
+The output is then given by the following cQASM string:
 
-OpenSquirrel is licensed under the Apache License, Version 2.0. See
-[LICENSE](https://github.com/QuTech-Delft/OpenSquirrel/blob/master/LICENSE.md) for the full
-license text.
-=======
-OpenSquirrel documentation is hosted through GitHub Pages [here](https://QuTech-Delft.github.io/OpenSquirrel/).
-The [example](https://github.com/QuTech-Delft/OpenSquirrel/tree/develop/example) folder contains `Jupyter` notebooks with example tutorials.
+    version 3.0
+
+    qubit[1] q
+
+    Rz(3.1415927) q[0]
+    Ry(1.5707963) q[0]
+    Rz(3.1415927) q[0]
+    Ry(3.1415927) q[0]
+    Rz(1.5707963) q[0]
+    Ry(1.0471976) q[0]
+    Rz(-1.5707963) q[0]
+
+> __*Note*__: The cQASM writer is the standard writer of OpenSquirrel.
+> This means that the string representation of the `Circuit` object is by default a cQASM string. Moreover, simply printing the `Circuit` object will result in its cQASM string representation.
+
+## Documentation
+
+The [OpenSquirrel documentation](https://QuTech-Delft.github.io/OpenSquirrel/) is hosted through GitHub Pages.
+
 
 ## Contributing
 
 The contribution guidelines and set up can be found
 [here](https://github.com/QuTech-Delft/OpenSquirrel/blob/develop/CONTRIBUTING.md).
->>>>>>> 0b721953
+
+
+## Licensing
+
+OpenSquirrel is licensed under the Apache License, Version 2.0. See
+[LICENSE](https://github.com/QuTech-Delft/OpenSquirrel/blob/master/LICENSE.md) for the full license text.
+
 
 ## Authors
 
